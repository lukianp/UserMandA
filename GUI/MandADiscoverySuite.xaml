<Window x:Class="MandADiscoverySuite.MainWindow"
        xmlns="http://schemas.microsoft.com/winfx/2006/xaml/presentation"
        xmlns:x="http://schemas.microsoft.com/winfx/2006/xaml"
        xmlns:d="http://schemas.microsoft.com/expression/blend/2008"
        xmlns:mc="http://schemas.openxmlformats.org/markup-compatibility/2006"
        xmlns:behaviors="clr-namespace:MandADiscoverySuite.Behaviors"
        xmlns:converters="clr-namespace:MandADiscoverySuite.Converters"
        xmlns:controls="clr-namespace:MandADiscoverySuite.Controls"
        xmlns:collections="clr-namespace:MandADiscoverySuite.Collections"
        xmlns:helpers="clr-namespace:MandADiscoverySuite.Helpers"
        xmlns:views="clr-namespace:MandADiscoverySuite.Views"
        mc:Ignorable="d"
        Title="M&amp;A Discovery Suite - Enterprise Edition" Height="1000" Width="1600"
        WindowStartupLocation="CenterScreen" WindowState="Maximized"
        Background="#FF0F1419" KeyDown="MainWindow_KeyDown"
        behaviors:KeyboardNavigationBehavior.EnableEnhancedNavigation="False"
        behaviors:ResponsiveLayoutBehavior.EnableResponsiveLayout="False">
    
    <Window.Resources>
        <ResourceDictionary>
            <ResourceDictionary.MergedDictionaries>
                <!-- Widget Templates -->
                <ResourceDictionary Source="Themes/DashboardWidgets.xaml"/>
                
                <!-- Temporarily disabled for debugging stack overflow -->
                <!-- <ResourceDictionary Source="Themes/ThemeStyles.xaml"/> -->
                <!-- <ResourceDictionary Source="Themes/SpacingSystem.xaml"/> -->
                <!-- <ResourceDictionary Source="Themes/CustomTooltips.xaml"/> -->
                <!-- <ResourceDictionary Source="Controls/ChartControls.xaml"/> -->
            </ResourceDictionary.MergedDictionaries>
            
        <!-- Lightweight Control Templates for Large Lists -->
        <DataTemplate x:Key="LightweightDiscoveryModuleTemplate">
            <Border Background="#FF2D3748" CornerRadius="4" Padding="12,8" Margin="2">
                <Grid>
                    <Grid.ColumnDefinitions>
                        <ColumnDefinition Width="Auto"/>
                        <ColumnDefinition Width="*"/>
                        <ColumnDefinition Width="Auto"/>
                    </Grid.ColumnDefinitions>
                    
                    <TextBlock Grid.Column="0" Text="{Binding Icon}" FontSize="16" Margin="0,0,12,0"/>
                    <TextBlock Grid.Column="1" Text="{Binding DisplayName}" 
                               Foreground="#FFE2E8F0" FontSize="13" FontWeight="Medium" 
                               VerticalAlignment="Center"/>
                    <Ellipse Grid.Column="2" Width="6" Height="6" Fill="{Binding StatusColor}"/>
                </Grid>
            </Border>
        </DataTemplate>
        
        <DataTemplate x:Key="LightweightUserListTemplate">
            <Border Background="Transparent" Padding="8,4" Margin="1">
                <Grid>
                    <Grid.ColumnDefinitions>
                        <ColumnDefinition Width="*"/>
                        <ColumnDefinition Width="100"/>
                        <ColumnDefinition Width="60"/>
                    </Grid.ColumnDefinitions>
                    
                    <TextBlock Grid.Column="0" Text="{Binding DisplayName}" 
                               Foreground="#FFE2E8F0" FontSize="12" VerticalAlignment="Center"/>
                    <TextBlock Grid.Column="1" Text="{Binding Department}" 
                               Foreground="#FFA0AEC0" FontSize="11" VerticalAlignment="Center"/>
                    <Ellipse Grid.Column="2" Width="4" Height="4" Fill="Green" 
                             Visibility="{Binding AccountEnabled, Converter={StaticResource BoolToVisibilityConverter}}"/>
                </Grid>
            </Border>
        </DataTemplate>
        
        <!-- Column Header Gripper Style (moved to top to fix forward reference) -->
        <Style x:Key="ColumnHeaderGripperStyle" TargetType="Thumb">
            <Setter Property="Width" Value="8"/>
            <Setter Property="Background" Value="Transparent"/>
            <Setter Property="Cursor" Value="SizeWE"/>
            <Setter Property="Template">
                <Setter.Value>
                    <ControlTemplate TargetType="Thumb">
                        <Border Background="{TemplateBinding Background}" HorizontalAlignment="Stretch" VerticalAlignment="Stretch"/>
                    </ControlTemplate>
                </Setter.Value>
            </Setter>
        </Style>
        
        <!-- Converters -->
        <BooleanToVisibilityConverter x:Key="BoolToVisibilityConverter"/>
        <converters:RiskLevelToBrushConverter x:Key="RiskLevelToBrushConverter"/>
        <converters:StringToVisibilityConverter x:Key="StringToVisibilityConverter"/>
        
        <!-- Modern Gradient Brushes -->
        <LinearGradientBrush x:Key="PrimaryGradient" StartPoint="0,0" EndPoint="1,1">
            <GradientStop Color="#FF1e3c72" Offset="0"/>
            <GradientStop Color="#FF2a5298" Offset="1"/>
        </LinearGradientBrush>
        
        <LinearGradientBrush x:Key="AccentGradient" StartPoint="0,0" EndPoint="1,1">
            <GradientStop Color="#FF667eea" Offset="0"/>
            <GradientStop Color="#FF764ba2" Offset="1"/>
        </LinearGradientBrush>
        
        <LinearGradientBrush x:Key="SuccessGradient" StartPoint="0,0" EndPoint="1,1">
            <GradientStop Color="#FF11998e" Offset="0"/>
            <GradientStop Color="#FF38ef7d" Offset="1"/>
        </LinearGradientBrush>
        
        <LinearGradientBrush x:Key="DangerGradient" StartPoint="0,0" EndPoint="1,1">
            <GradientStop Color="#FFff5f6d" Offset="0"/>
            <GradientStop Color="#FFffc371" Offset="1"/>
        </LinearGradientBrush>
        
        <!-- ✨ AWESOME GLASSMORPHISM EFFECTS ✨ -->
        <LinearGradientBrush x:Key="GlassmorphismBrush" StartPoint="0,0" EndPoint="1,1" Opacity="0.15">
            <GradientStop Color="#FFFFFFFF" Offset="0"/>
            <GradientStop Color="#FF000000" Offset="0.5"/>
            <GradientStop Color="#FFFFFFFF" Offset="1"/>
        </LinearGradientBrush>
        
        <!-- 🌈 NEON GLOW GRADIENTS 🌈 -->
        <LinearGradientBrush x:Key="NeonCyanGradient" StartPoint="0,0" EndPoint="1,1">
            <GradientStop Color="#FF00FFFF" Offset="0"/>
            <GradientStop Color="#FF0080FF" Offset="1"/>
        </LinearGradientBrush>
        
        <LinearGradientBrush x:Key="NeonPinkGradient" StartPoint="0,0" EndPoint="1,1">
            <GradientStop Color="#FFFF1493" Offset="0"/>
            <GradientStop Color="#FFFF69B4" Offset="1"/>
        </LinearGradientBrush>
        
        <!-- Input Validation Styles -->
        <Style x:Key="ValidTextBoxStyle" TargetType="TextBox">
            <Setter Property="BorderBrush" Value="#FF48BB78"/>
            <Setter Property="BorderThickness" Value="2"/>
            <Setter Property="Background" Value="#FF2D3748"/>
            <Setter Property="Foreground" Value="#FFE2E8F0"/>
        </Style>
        
        <Style x:Key="InvalidTextBoxStyle" TargetType="TextBox">
            <Setter Property="BorderBrush" Value="#FFE53E3E"/>
            <Setter Property="BorderThickness" Value="2"/>
            <Setter Property="Background" Value="#FF3C1F1F"/>
            <Setter Property="Foreground" Value="#FFFED7D7"/>
        </Style>
        
        <Style x:Key="ValidationTextStyle" TargetType="TextBlock">
            <Setter Property="FontSize" Value="11"/>
            <Setter Property="Margin" Value="0,4,0,8"/>
            <Setter Property="FontWeight" Value="Medium"/>
        </Style>
        
        <Style x:Key="ValidationErrorTextStyle" TargetType="TextBlock" BasedOn="{StaticResource ValidationTextStyle}">
            <Setter Property="Foreground" Value="#FFE53E3E"/>
        </Style>
        
        <Style x:Key="ValidationSuccessTextStyle" TargetType="TextBlock" BasedOn="{StaticResource ValidationTextStyle}">
            <Setter Property="Foreground" Value="#FF48BB78"/>
        </Style>
        
        <LinearGradientBrush x:Key="HolographicGradient" StartPoint="0,0" EndPoint="1,1">
            <GradientStop Color="#FF8A2387" Offset="0"/>
            <GradientStop Color="#FFE94057" Offset="0.5"/>
            <GradientStop Color="#FFF27121" Offset="1"/>
        </LinearGradientBrush>
        
        <!-- ✨ ENHANCED MODERN CARD STYLE WITH GLASSMORPHISM ✨ -->
        <Style x:Key="ModernCardStyle" TargetType="Border">
            <Setter Property="Background">
                <Setter.Value>
                    <LinearGradientBrush StartPoint="0,0" EndPoint="1,1" Opacity="0.8">
                        <GradientStop Color="#FF1C2433" Offset="0"/>
                        <GradientStop Color="#FF2D3748" Offset="1"/>
                    </LinearGradientBrush>
                </Setter.Value>
            </Setter>
            <Setter Property="BorderBrush">
                <Setter.Value>
                    <LinearGradientBrush StartPoint="0,0" EndPoint="1,1" Opacity="0.3">
                        <GradientStop Color="#FFFFFFFF" Offset="0"/>
                        <GradientStop Color="#FF4299E1" Offset="1"/>
                    </LinearGradientBrush>
                </Setter.Value>
            </Setter>
            <Setter Property="BorderThickness" Value="1"/>
            <Setter Property="CornerRadius" Value="16"/>
            <Setter Property="Margin" Value="8"/>
            <Setter Property="Padding" Value="20"/>
            <Setter Property="Effect">
                <Setter.Value>
                    <DropShadowEffect Color="#FF00FFFF" Direction="270" ShadowDepth="6" BlurRadius="20" Opacity="0.2"/>
                </Setter.Value>
            </Setter>
            <Style.Triggers>
                <Trigger Property="IsMouseOver" Value="True">
                    <Setter Property="BorderBrush" Value="{StaticResource NeonCyanGradient}"/>
                    <Setter Property="Background">
                        <Setter.Value>
                            <LinearGradientBrush StartPoint="0,0" EndPoint="1,1" Opacity="0.9">
                                <GradientStop Color="#FF2A3441" Offset="0"/>
                                <GradientStop Color="#FF3C4D62" Offset="1"/>
                            </LinearGradientBrush>
                        </Setter.Value>
                    </Setter>
                    <Setter Property="Effect">
                        <Setter.Value>
                            <DropShadowEffect Color="#FF00FFFF" Direction="270" ShadowDepth="8" BlurRadius="25" Opacity="0.4"/>
                        </Setter.Value>
                    </Setter>
                </Trigger>
            </Style.Triggers>
        </Style>
        
        <!-- Section Border Style -->
        <Style x:Key="SectionBorderStyle" TargetType="Border">
            <Setter Property="Background">
                <Setter.Value>
                    <LinearGradientBrush StartPoint="0,0" EndPoint="1,1" Opacity="0.9">
                        <GradientStop Color="#FF1C2433" Offset="0"/>
                        <GradientStop Color="#FF2D3748" Offset="1"/>
                    </LinearGradientBrush>
                </Setter.Value>
            </Setter>
            <Setter Property="BorderBrush">
                <Setter.Value>
                    <LinearGradientBrush StartPoint="0,0" EndPoint="1,1">
                        <GradientStop Color="#FF374151" Offset="0"/>
                        <GradientStop Color="#FF4B5563" Offset="1"/>
                    </LinearGradientBrush>
                </Setter.Value>
            </Setter>
            <Setter Property="BorderThickness" Value="1"/>
            <Setter Property="CornerRadius" Value="12"/>
            <Setter Property="Padding" Value="24"/>
            <Setter Property="Margin" Value="0,0,0,16"/>
            <Setter Property="Effect">
                <Setter.Value>
                    <DropShadowEffect Color="Black" Direction="270" ShadowDepth="2" BlurRadius="10" Opacity="0.3"/>
                </Setter.Value>
            </Setter>
        </Style>
        
        <!-- Modern TextBox Style -->
        <Style x:Key="ModernTextBoxStyle" TargetType="TextBox">
            <Setter Property="Background" Value="#FF2D3748"/>
            <Setter Property="Foreground" Value="#FFE2E8F0"/>
            <Setter Property="BorderBrush" Value="#FF4A5568"/>
            <Setter Property="BorderThickness" Value="1"/>
            <Setter Property="Padding" Value="12,8"/>
            <Setter Property="FontSize" Value="14"/>
            <Setter Property="VerticalContentAlignment" Value="Center"/>
            <Setter Property="Template">
                <Setter.Value>
                    <ControlTemplate TargetType="TextBox">
                        <Border Background="{TemplateBinding Background}"
                                BorderBrush="{TemplateBinding BorderBrush}"
                                BorderThickness="{TemplateBinding BorderThickness}"
                                CornerRadius="6">
                            <ScrollViewer x:Name="PART_ContentHost" Padding="{TemplateBinding Padding}"/>
                        </Border>
                        <ControlTemplate.Triggers>
                            <Trigger Property="IsMouseOver" Value="True">
                                <Setter Property="BorderBrush" Value="#FF667EEA"/>
                            </Trigger>
                            <Trigger Property="IsFocused" Value="True">
                                <Setter Property="BorderBrush" Value="#FF667EEA"/>
                                <Setter Property="BorderThickness" Value="2"/>
                            </Trigger>
                        </ControlTemplate.Triggers>
                    </ControlTemplate>
                </Setter.Value>
            </Setter>
        </Style>
        
        <!-- Modern Button Style -->
        <Style x:Key="ModernButtonStyle" TargetType="Button">
            <Setter Property="Background" Value="{StaticResource PrimaryGradient}"/>
            <Setter Property="Foreground" Value="White"/>
            <Setter Property="BorderThickness" Value="0"/>
            <Setter Property="Padding" Value="20,12"/>
            <Setter Property="FontSize" Value="14"/>
            <Setter Property="FontWeight" Value="Medium"/>
            <Setter Property="Cursor" Value="Hand"/>
            <Setter Property="RenderTransformOrigin" Value="0.5,0.5"/>
            <Setter Property="RenderTransform">
                <Setter.Value>
                    <ScaleTransform ScaleX="1" ScaleY="1"/>
                </Setter.Value>
            </Setter>
            <Setter Property="Template">
                <Setter.Value>
                    <ControlTemplate TargetType="Button">
                        <Border x:Name="ButtonBorder" 
                                Background="{TemplateBinding Background}" 
                                CornerRadius="8"
                                Padding="{TemplateBinding Padding}">
                            <Border.Effect>
                                <DropShadowEffect ShadowDepth="2" Direction="270" BlurRadius="5" Opacity="0.3" Color="Black"/>
                            </Border.Effect>
                            <ContentPresenter HorizontalAlignment="Center" VerticalAlignment="Center"/>
                        </Border>
                        <ControlTemplate.Triggers>
                            <Trigger Property="IsMouseOver" Value="True">
                                <Setter TargetName="ButtonBorder" Property="Background" Value="{StaticResource AccentGradient}"/>
                                <Trigger.EnterActions>
                                    <BeginStoryboard>
                                        <Storyboard>
                                            <DoubleAnimation Storyboard.TargetProperty="RenderTransform.ScaleX" To="1.05" Duration="0:0:0.15"/>
                                            <DoubleAnimation Storyboard.TargetProperty="RenderTransform.ScaleY" To="1.05" Duration="0:0:0.15"/>
                                        </Storyboard>
                                    </BeginStoryboard>
                                </Trigger.EnterActions>
                                <Trigger.ExitActions>
                                    <BeginStoryboard>
                                        <Storyboard>
                                            <DoubleAnimation Storyboard.TargetProperty="RenderTransform.ScaleX" To="1" Duration="0:0:0.15"/>
                                            <DoubleAnimation Storyboard.TargetProperty="RenderTransform.ScaleY" To="1" Duration="0:0:0.15"/>
                                        </Storyboard>
                                    </BeginStoryboard>
                                </Trigger.ExitActions>
                            </Trigger>
                            <Trigger Property="IsPressed" Value="True">
                                <Setter TargetName="ButtonBorder" Property="Background" Value="#FF4A5568"/>
                                <Setter Property="RenderTransform">
                                    <Setter.Value>
                                        <ScaleTransform ScaleX="0.95" ScaleY="0.95"/>
                                    </Setter.Value>
                                </Setter>
                            </Trigger>
                        </ControlTemplate.Triggers>
                    </ControlTemplate>
                </Setter.Value>
            </Setter>
        </Style>
        
        <!-- Sidebar Navigation Button Style -->
        <Style x:Key="NavButtonStyle" TargetType="Button">
            <Setter Property="Background" Value="Transparent"/>
            <Setter Property="Foreground" Value="#FFE2E8F0"/>
            <Setter Property="BorderThickness" Value="0"/>
            <Setter Property="Height" Value="56"/>
            <Setter Property="HorizontalContentAlignment" Value="Left"/>
            <Setter Property="Padding" Value="24,0"/>
            <Setter Property="FontSize" Value="15"/>
            <Setter Property="FontWeight" Value="Medium"/>
            <Setter Property="Cursor" Value="Hand"/>
            <Setter Property="Template">
                <Setter.Value>
                    <ControlTemplate TargetType="Button">
                        <Border Background="{TemplateBinding Background}" 
                                CornerRadius="0,12,12,0"
                                Margin="0,2,8,2"
                                Padding="{TemplateBinding Padding}">
                            <ContentPresenter HorizontalAlignment="{TemplateBinding HorizontalContentAlignment}"
                                              VerticalAlignment="Center"/>
                        </Border>
                        <ControlTemplate.Triggers>
                            <Trigger Property="IsMouseOver" Value="True">
                                <Setter Property="Background" Value="#FF2D3748"/>
                            </Trigger>
                        </ControlTemplate.Triggers>
                    </ControlTemplate>
                </Setter.Value>
            </Setter>
        </Style>
        
        <!-- Metric Card Style -->
        <Style x:Key="MetricCardStyle" TargetType="Border">
            <Setter Property="Background" Value="#FF1A202C"/>
            <Setter Property="BorderBrush" Value="#FF2D3748"/>
            <Setter Property="BorderThickness" Value="1"/>
            <Setter Property="CornerRadius" Value="8"/>
            <Setter Property="Padding" Value="16"/>
            <Setter Property="Margin" Value="4"/>
            <Setter Property="RenderTransformOrigin" Value="0.5,0.5"/>
            <Setter Property="RenderTransform">
                <Setter.Value>
                    <ScaleTransform ScaleX="1" ScaleY="1"/>
                </Setter.Value>
            </Setter>
            <Setter Property="Effect">
                <Setter.Value>
                    <DropShadowEffect Color="#FF000000" Direction="270" ShadowDepth="2" BlurRadius="8" Opacity="0.2"/>
                </Setter.Value>
            </Setter>
            <Style.Triggers>
                <Trigger Property="IsMouseOver" Value="True">
                    <Setter Property="BorderBrush" Value="#FF4A5568"/>
                    <Setter Property="Effect">
                        <Setter.Value>
                            <DropShadowEffect Color="#FF000000" Direction="270" ShadowDepth="4" BlurRadius="12" Opacity="0.3"/>
                        </Setter.Value>
                    </Setter>
                    <Trigger.EnterActions>
                        <BeginStoryboard>
                            <Storyboard>
                                <DoubleAnimation Storyboard.TargetProperty="RenderTransform.ScaleX" To="1.02" Duration="0:0:0.2"/>
                                <DoubleAnimation Storyboard.TargetProperty="RenderTransform.ScaleY" To="1.02" Duration="0:0:0.2"/>
                            </Storyboard>
                        </BeginStoryboard>
                    </Trigger.EnterActions>
                    <Trigger.ExitActions>
                        <BeginStoryboard>
                            <Storyboard>
                                <DoubleAnimation Storyboard.TargetProperty="RenderTransform.ScaleX" To="1" Duration="0:0:0.2"/>
                                <DoubleAnimation Storyboard.TargetProperty="RenderTransform.ScaleY" To="1" Duration="0:0:0.2"/>
                            </Storyboard>
                        </BeginStoryboard>
                    </Trigger.ExitActions>
                </Trigger>
            </Style.Triggers>
        </Style>
        
        <!-- ComboBox Modern Style -->
        <Style x:Key="ModernComboBoxStyle" TargetType="ComboBox">
            <Setter Property="Background" Value="#FF2D3748"/>
            <Setter Property="Foreground" Value="#FFE2E8F0"/>
            <Setter Property="BorderBrush" Value="#FF4A5568"/>
            <Setter Property="BorderThickness" Value="1"/>
            <Setter Property="Template">
                <Setter.Value>
                    <ControlTemplate TargetType="ComboBox">
                        <Grid>
                            <ToggleButton Name="ToggleButton" 
                                        Background="{TemplateBinding Background}" 
                                        BorderBrush="{TemplateBinding BorderBrush}"
                                        BorderThickness="{TemplateBinding BorderThickness}"
                                        Focusable="false"
                                        IsChecked="{Binding Path=IsDropDownOpen,Mode=TwoWay,RelativeSource={RelativeSource TemplatedParent}}"
                                        ClickMode="Press">
                                <Grid>
                                    <Grid.ColumnDefinitions>
                                        <ColumnDefinition/>
                                        <ColumnDefinition Width="20"/>
                                    </Grid.ColumnDefinitions>
                                    <ContentPresenter Grid.Column="0" Name="ContentSite" 
                                                    IsHitTestVisible="False" 
                                                    Content="{TemplateBinding SelectionBoxItem}"
                                                    ContentTemplate="{TemplateBinding SelectionBoxItemTemplate}"
                                                    ContentTemplateSelector="{TemplateBinding ItemTemplateSelector}"
                                                    Margin="3,3,23,3"
                                                    VerticalAlignment="Center"
                                                    HorizontalAlignment="Left" 
                                                    TextBlock.Foreground="#FFE2E8F0"/>
                                    <Path Grid.Column="1" x:Name="Arrow" 
                                        Fill="#FFE2E8F0" 
                                        HorizontalAlignment="Center" 
                                        VerticalAlignment="Center" 
                                        Data="M 0 0 L 4 4 L 8 0 Z"/>
                                </Grid>
                            </ToggleButton>
                            <ContentPresenter Name="ContentPresenter" 
                                            Content="{TemplateBinding SelectionBoxItem}"
                                            ContentTemplate="{TemplateBinding SelectionBoxItemTemplate}"
                                            ContentTemplateSelector="{TemplateBinding ItemTemplateSelector}"
                                            Margin="3,3,23,3"
                                            IsHitTestVisible="False"
                                            VerticalAlignment="Center"
                                            HorizontalAlignment="Left"
                                            TextBlock.Foreground="#FFE2E8F0"/>
                            <TextBox x:Name="PART_EditableTextBox"
                                   Style="{x:Null}" 
                                   Template="{DynamicResource ComboBoxTextBox}" 
                                   HorizontalAlignment="Left" 
                                   VerticalAlignment="Center" 
                                   Margin="3,3,23,3"
                                   Focusable="True" 
                                   Background="#FF2D3748"
                                   Foreground="#FFE2E8F0"
                                   Visibility="Hidden"
                                   IsReadOnly="{TemplateBinding IsReadOnly}"/>
                            <Popup Name="Popup"
                                   Placement="Bottom"
                                   IsOpen="{TemplateBinding IsDropDownOpen}"
                                   AllowsTransparency="True" 
                                   Focusable="False"
                                   PopupAnimation="Slide">
                                <Grid Name="DropDown"
                                      SnapsToDevicePixels="True"                
                                      MinWidth="{TemplateBinding ActualWidth}"
                                      MaxHeight="{TemplateBinding MaxDropDownHeight}">
                                    <Border x:Name="DropDownBorder"
                                            Background="#FF2D3748" 
                                            BorderThickness="1"
                                            BorderBrush="#FF4A5568"/>
                                    <ScrollViewer Margin="4,6,4,6" SnapsToDevicePixels="True">
                                        <StackPanel IsItemsHost="True" KeyboardNavigation.DirectionalNavigation="Contained" 
                                                   TextBlock.Foreground="#FFE2E8F0"/>
                                    </ScrollViewer>
                                </Grid>
                            </Popup>
                        </Grid>
                    </ControlTemplate>
                </Setter.Value>
            </Setter>
            <Style.Resources>
                <Style TargetType="ComboBoxItem">
                    <Setter Property="Background" Value="#FF2D3748"/>
                    <Setter Property="Foreground" Value="#FFE2E8F0"/>
                    <Setter Property="Padding" Value="8,4"/>
                    <Style.Triggers>
                        <Trigger Property="IsHighlighted" Value="True">
                            <Setter Property="Background" Value="#FF4A5568"/>
                            <Setter Property="Foreground" Value="#FFFFFFFF"/>
                        </Trigger>
                    </Style.Triggers>
                </Style>
            </Style.Resources>
        </Style>

        <!-- Data Grid Modern Style -->
        <Style x:Key="ModernDataGridStyle" TargetType="DataGrid">
            <Setter Property="Background" Value="#FF1A202C"/>
            <Setter Property="Foreground" Value="#FFE2E8F0"/>
            <Setter Property="BorderThickness" Value="0"/>
            <Setter Property="GridLinesVisibility" Value="Horizontal"/>
            <Setter Property="HorizontalGridLinesBrush" Value="#FF2D3748"/>
            <Setter Property="RowBackground" Value="#FF1A202C"/>
            <Setter Property="AlternatingRowBackground" Value="#FF2D3748"/>
            <Setter Property="HeadersVisibility" Value="Column"/>
            <Setter Property="CanUserResizeColumns" Value="True"/>
            <Setter Property="CanUserSortColumns" Value="True"/>
            <Setter Property="AutoGenerateColumns" Value="False"/>
            <Setter Property="FontSize" Value="13"/>
            <Setter Property="ColumnHeaderStyle">
                <Setter.Value>
                    <Style TargetType="DataGridColumnHeader">
                        <Setter Property="Background" Value="#FF2D3748"/>
                        <Setter Property="Foreground" Value="#FFE2E8F0"/>
                        <Setter Property="BorderBrush" Value="#FF4A5568"/>
                        <Setter Property="BorderThickness" Value="0,0,1,0"/>
                        <Setter Property="Padding" Value="12,8,24,8"/>
                        <Setter Property="FontWeight" Value="Medium"/>
                        <Setter Property="FontSize" Value="12"/>
                        <Setter Property="HorizontalContentAlignment" Value="Left"/>
                        <Setter Property="VerticalContentAlignment" Value="Center"/>
                        <Setter Property="Template">
                            <Setter.Value>
                                <ControlTemplate TargetType="DataGridColumnHeader">
                                    <Grid>
                                        <Border Background="{TemplateBinding Background}"
                                               BorderBrush="{TemplateBinding BorderBrush}"
                                               BorderThickness="{TemplateBinding BorderThickness}">
                                            <Grid>
                                                <Grid.ColumnDefinitions>
                                                    <ColumnDefinition Width="*"/>
                                                    <ColumnDefinition Width="Auto"/>
                                                </Grid.ColumnDefinitions>
                                                
                                                <ContentPresenter Grid.Column="0"
                                                                 Content="{TemplateBinding Content}"
                                                                 ContentTemplate="{TemplateBinding ContentTemplate}"
                                                                 Margin="12,8,4,8"
                                                                 HorizontalAlignment="{TemplateBinding HorizontalContentAlignment}"
                                                                 VerticalAlignment="{TemplateBinding VerticalContentAlignment}"/>
                                                
                                                <!-- Sort Direction Indicator -->
                                                <Path x:Name="SortArrow" 
                                                     Grid.Column="1"
                                                     Width="10" Height="6"
                                                     Margin="4,0,8,0"
                                                     Fill="#FF667EEA"
                                                     Visibility="Collapsed"
                                                     HorizontalAlignment="Center"
                                                     VerticalAlignment="Center"
                                                     Data="M0,0 L3,3 L6,0 Z"/>
                                            </Grid>
                                        </Border>
                                        <Thumb x:Name="PART_LeftHeaderGripper" HorizontalAlignment="Left" Style="{StaticResource ColumnHeaderGripperStyle}"/>
                                        <Thumb x:Name="PART_RightHeaderGripper" HorizontalAlignment="Right" Style="{StaticResource ColumnHeaderGripperStyle}"/>
                                    </Grid>
                                    
                                    <ControlTemplate.Triggers>
                                        <!-- Ascending Sort -->
                                        <Trigger Property="SortDirection" Value="Ascending">
                                            <Setter TargetName="SortArrow" Property="Visibility" Value="Visible"/>
                                            <Setter TargetName="SortArrow" Property="Data" Value="M0,6 L5,0 L10,6 Z"/>
                                            <Setter TargetName="SortArrow" Property="Fill" Value="#FF48BB78"/>
                                        </Trigger>
                                        
                                        <!-- Descending Sort -->
                                        <Trigger Property="SortDirection" Value="Descending">
                                            <Setter TargetName="SortArrow" Property="Visibility" Value="Visible"/>
                                            <Setter TargetName="SortArrow" Property="Data" Value="M0,0 L5,6 L10,0 Z"/>
                                            <Setter TargetName="SortArrow" Property="Fill" Value="#FFED8936"/>
                                        </Trigger>
                                        
                                        <!-- Hover Effect -->
                                        <Trigger Property="IsMouseOver" Value="True">
                                            <Setter Property="Background" Value="#FF374151"/>
                                            <Setter Property="Foreground" Value="#FFFFFFFF"/>
                                        </Trigger>
                                        
                                        <!-- Pressed Effect -->
                                        <Trigger Property="IsPressed" Value="True">
                                            <Setter Property="Background" Value="#FF4A5568"/>
                                        </Trigger>
                                    </ControlTemplate.Triggers>
                                </ControlTemplate>
                            </Setter.Value>
                        </Setter>
                    </Style>
                </Setter.Value>
            </Setter>
        </Style>
        
        <!-- Column Header Gripper Style moved to top of resources section -->
        
        <!-- Header Text Style -->
        <Style x:Key="HeaderTextStyle" TargetType="TextBlock">
            <Setter Property="Foreground" Value="#FFF7FAFC"/>
            <Setter Property="FontSize" Value="32"/>
            <Setter Property="FontWeight" Value="Light"/>
            <Setter Property="Margin" Value="0,0,0,24"/>
        </Style>
        
        <!-- Section Header Style -->
        <Style x:Key="SectionHeaderStyle" TargetType="TextBlock">
            <Setter Property="Foreground" Value="#FFE2E8F0"/>
            <Setter Property="FontSize" Value="20"/>
            <Setter Property="FontWeight" Value="SemiBold"/>
            <Setter Property="Margin" Value="0,0,0,16"/>
        </Style>
        
        <!-- Page Header Style -->
        <Style x:Key="PageHeaderStyle" TargetType="TextBlock">
            <Setter Property="Foreground" Value="#FFF7FAFC"/>
            <Setter Property="FontSize" Value="28"/>
            <Setter Property="FontWeight" Value="Bold"/>
            <Setter Property="Margin" Value="0,0,0,12"/>
        </Style>
        
        <!-- Progress Ring Style -->
        <Style x:Key="ProgressRingStyle" TargetType="ProgressBar">
            <Setter Property="Background" Value="#FF2D3748"/>
            <Setter Property="Foreground" Value="{StaticResource PrimaryGradient}"/>
            <Setter Property="Height" Value="4"/>
            <Setter Property="BorderThickness" Value="0"/>
        </Style>

        <!-- Tab View Templates for TDI -->
        <DataTemplate x:Key="TabViewTemplate">
            <ContentControl>
                <ContentControl.Style>
                    <Style TargetType="ContentControl">
                        <Style.Triggers>
                            <!-- Dashboard Template -->
                            <DataTrigger Binding="{Binding TabTitle}" Value="Dashboard">
                                <Setter Property="ContentTemplate">
                                    <Setter.Value>
                                        <DataTemplate>
                                            <Grid Margin="16">
                                                <Grid.RowDefinitions>
                                                    <RowDefinition Height="Auto"/>
                                                    <RowDefinition Height="*"/>
                                                </Grid.RowDefinitions>

                                                <!-- Dashboard Header with Controls -->
                                                <Grid Grid.Row="0" Margin="0,0,0,16">
                                                    <Grid.ColumnDefinitions>
                                                        <ColumnDefinition Width="*"/>
                                                        <ColumnDefinition Width="Auto"/>
                                                    </Grid.ColumnDefinitions>

                                                    <StackPanel Grid.Column="0" Orientation="Horizontal" VerticalAlignment="Center">
                                                        <TextBlock Text="📊" FontSize="20" Margin="0,0,8,0" VerticalAlignment="Center"/>
                                                        <TextBlock Text="Dashboard" Foreground="#FFE2E8F0" FontSize="18" FontWeight="SemiBold" VerticalAlignment="Center"/>
                                                        <Border Background="#FF374151" CornerRadius="4" Padding="4,2" Margin="12,0,0,0" 
                                                                Visibility="{Binding IsEditMode, Converter={StaticResource BoolToVisibilityConverter}}">
                                                            <TextBlock Text="EDIT MODE" Foreground="#FFFBBF24" FontSize="10" FontWeight="Bold"/>
                                                        </Border>
                                                    </StackPanel>

                                                    <StackPanel Grid.Column="1" Orientation="Horizontal">
                                                        <Button Content="🔄" Padding="8,4" Margin="0,0,8,0" 
                                                                Command="{Binding RefreshAllWidgetsCommand}" 
                                                                Style="{StaticResource ModernButtonStyle}"/>
                                                        <Button Content="✏️" Padding="8,4" Margin="0,0,8,0" 
                                                                Command="{Binding ToggleEditModeCommand}" 
                                                                Style="{StaticResource ModernButtonStyle}"/>
                                                        <Button Content="💾" Padding="8,4" Margin="0,0,8,0" 
                                                                Command="{Binding SaveLayoutCommand}" 
                                                                Style="{StaticResource ModernButtonStyle}"
                                                                Visibility="{Binding IsEditMode, Converter={StaticResource BoolToVisibilityConverter}}"/>
                                                        <Button Content="🔄" Padding="8,4" 
                                                                Command="{Binding ResetLayoutCommand}" 
                                                                Style="{StaticResource ModernButtonStyle}"
                                                                Visibility="{Binding IsEditMode, Converter={StaticResource BoolToVisibilityConverter}}"/>
                                                    </StackPanel>
                                                </Grid>

                                                <!-- Widget Grid Container -->
                                                <ScrollViewer Grid.Row="1" VerticalScrollBarVisibility="Auto">
                                                    <Grid>
                                                        <Grid.RowDefinitions>
                                                            <RowDefinition Height="Auto"/>
                                                            <RowDefinition Height="Auto"/>
                                                            <RowDefinition Height="Auto"/>
                                                            <RowDefinition Height="Auto"/>
                                                        </Grid.RowDefinitions>
                                                        <Grid.ColumnDefinitions>
                                                            <ColumnDefinition Width="*"/>
                                                            <ColumnDefinition Width="*"/>
                                                            <ColumnDefinition Width="300"/>
                                                            <ColumnDefinition Width="300"/>
                                                        </Grid.ColumnDefinitions>

                                                        <!-- Widget ItemsControl with Grid positioning -->
                                                        <ItemsControl ItemsSource="{Binding Widgets}" Grid.RowSpan="4" Grid.ColumnSpan="4">
                                                            <ItemsControl.ItemsPanel>
                                                                <ItemsPanelTemplate>
                                                                    <Grid/>
                                                                </ItemsPanelTemplate>
                                                            </ItemsControl.ItemsPanel>
                                                            <ItemsControl.ItemContainerStyle>
                                                                <Style TargetType="ContentPresenter">
                                                                    <Setter Property="Grid.Row" Value="{Binding Row}"/>
                                                                    <Setter Property="Grid.Column" Value="{Binding Column}"/>
                                                                    <Setter Property="Grid.RowSpan" Value="{Binding RowSpan}"/>
                                                                    <Setter Property="Grid.ColumnSpan" Value="{Binding ColumnSpan}"/>
                                                                    <Setter Property="Margin" Value="8"/>
                                                                    <Setter Property="Visibility" Value="{Binding IsVisible, Converter={StaticResource BoolToVisibilityConverter}}"/>
                                                                </Style>
                                                            </ItemsControl.ItemContainerStyle>
                                                        </ItemsControl>
                                                    </Grid>
                                                </ScrollViewer>

                                                <!-- Loading Overlay -->
                                                <Border Grid.RowSpan="2" Background="#80000000" CornerRadius="8"
                                                        Visibility="{Binding IsLoading, Converter={StaticResource BoolToVisibilityConverter}}">
                                                    <StackPanel HorizontalAlignment="Center" VerticalAlignment="Center">
                                                        <ProgressBar IsIndeterminate="True" Width="200" Height="4" 
                                                                     Background="Transparent" Foreground="#FF667eea"/>
                                                        <TextBlock Text="Loading Dashboard..." Foreground="#FFE2E8F0" FontSize="14" 
                                                                   HorizontalAlignment="Center" Margin="0,16,0,0"/>
                                                    </StackPanel>
                                                </Border>

                                                <!-- Error Message -->
                                                <Border Grid.RowSpan="2" Background="#80000000" CornerRadius="8" Padding="32"
                                                        Visibility="{Binding ErrorMessage, Converter={StaticResource StringToVisibilityConverter}}">
                                                    <StackPanel HorizontalAlignment="Center" VerticalAlignment="Center">
                                                        <TextBlock Text="❌" FontSize="48" HorizontalAlignment="Center" Margin="0,0,0,16"/>
                                                        <TextBlock Text="{Binding ErrorMessage}" Foreground="#FFF56565" FontSize="14" 
                                                                   HorizontalAlignment="Center" TextWrapping="Wrap" MaxWidth="400"/>
                                                    </StackPanel>
                                                </Border>
                                            </Grid>
                                        </DataTemplate>
                                    </Setter.Value>
                                </Setter>
                            </DataTrigger>
                            <!-- Users Template -->
                            <DataTrigger Binding="{Binding TabTitle}" Value="Users">
                                <Setter Property="ContentTemplate">
                                    <Setter.Value>
                                        <DataTemplate>
                                            <views:UsersView DataContext="{Binding}"/>
                                        </DataTemplate>
                                    </Setter.Value>
                                </Setter>
                            </DataTrigger>
                            <!-- Infrastructure Template -->
                            <DataTrigger Binding="{Binding TabTitle}" Value="Infrastructure">
                                <Setter Property="ContentTemplate">
                                    <Setter.Value>
                                        <DataTemplate>
<<<<<<< HEAD
                                            <ContentControl Content="{Binding}"/>
                                        </DataTemplate>
                                    </Setter.Value>
                                </Setter>
                            </DataTrigger>
                            <!-- Computers Template -->
                            <DataTrigger Binding="{Binding TabTitle}" Value="Computers">
                                <Setter Property="ContentTemplate">
                                    <Setter.Value>
                                        <DataTemplate>
                                            <views:ComputersView DataContext="{Binding}"/>
=======
                                            <ScrollViewer VerticalScrollBarVisibility="Auto">
                                                <Grid Margin="32">
                                                    <Grid.RowDefinitions>
                                                        <RowDefinition Height="Auto"/>
                                                        <RowDefinition Height="Auto"/>
                                                    </Grid.RowDefinitions>
                                                    <TextBlock Grid.Row="0" Text="Infrastructure" Style="{StaticResource HeaderTextStyle}"/>
                                                    <TextBlock Grid.Row="1" Text="Infrastructure content will be loaded here..."
                                                              Foreground="#FFA0AEC0" FontSize="16" Margin="0,16"/>
                                                </Grid>
                                            </ScrollViewer>
>>>>>>> 91155f03
                                        </DataTemplate>
                                    </Setter.Value>
                                </Setter>
                            </DataTrigger>
                            <!-- Assets Template -->
                            <DataTrigger Binding="{Binding TabTitle}" Value="Assets">
                                <Setter Property="ContentTemplate">
                                    <Setter.Value>
                                        <DataTemplate>
                                            <views:AssetInventoryView/>
                                        </DataTemplate>
                                    </Setter.Value>
                                </Setter>
                            </DataTrigger>
                            <!-- Groups Template -->
                            <DataTrigger Binding="{Binding TabTitle}" Value="Groups">
                                <Setter Property="ContentTemplate">
                                    <Setter.Value>
                                        <DataTemplate>
                                            <views:GroupsView DataContext="{Binding}"/>
                                        </DataTemplate>
                                    </Setter.Value>
                                </Setter>
                            </DataTrigger>
                            <!-- Discovery Template -->
                            <DataTrigger Binding="{Binding TabTitle}" Value="Discovery">
                                <Setter Property="ContentTemplate">
                                    <Setter.Value>
                                        <DataTemplate>
                                            <ScrollViewer VerticalScrollBarVisibility="Auto">
                                                <Grid Margin="32">
                                                    <Grid.RowDefinitions>
                                                        <RowDefinition Height="Auto"/>
                                                        <RowDefinition Height="Auto"/>
                                                        <RowDefinition Height="*"/>
                                                    </Grid.RowDefinitions>
                                                    
                                                    <StackPanel Grid.Row="0" Orientation="Horizontal" Margin="0,0,0,32">
                                                        <StackPanel>
                                                            <TextBlock Text="Discovery Modules" Style="{StaticResource HeaderTextStyle}"/>
                                                            <TextBlock Text="Run discovery modules to gather comprehensive organizational data" Foreground="#FFA0AEC0" FontSize="16"/>
                                                        </StackPanel>
                                                        <StackPanel Orientation="Horizontal" HorizontalAlignment="Right" VerticalAlignment="Bottom" Margin="32,0,0,0">
                                                            <Button Content="🔄 Refresh Data" Style="{StaticResource ModernButtonStyle}" 
                                                                    Background="{StaticResource AccentGradient}" Command="{Binding DataContext.RefreshDataCommand, RelativeSource={RelativeSource AncestorType=TabControl}}" 
                                                                    Margin="0,0,12,0"/>
                                                            <Button Content="▶️ Run All Modules" Style="{StaticResource ModernButtonStyle}"
                                                                    Command="{Binding DataContext.StartDiscoveryCommand, RelativeSource={RelativeSource AncestorType=TabControl}}"/>
                                                        </StackPanel>
                                                    </StackPanel>
                                                    
                                                    <WrapPanel Grid.Row="1" Orientation="Horizontal" Margin="0,0,0,32">
                                                        <Button Style="{StaticResource ModernButtonStyle}" Background="{StaticResource AccentGradient}" Margin="0,0,12,8" Command="{Binding DataContext.ToggleModuleCommand, RelativeSource={RelativeSource AncestorType=TabControl}}" CommandParameter="ActiveDirectory">
                                                            <StackPanel>
                                                                <StackPanel Orientation="Horizontal">
                                                                    <TextBlock Text="Active Directory" Foreground="White"/>
                                                                    <Ellipse Width="8" Height="8" Fill="#FFF59E0B" Margin="8,0,0,0"/>
                                                                </StackPanel>
                                                                <TextBlock Text="Ready" FontSize="10" Foreground="#FFA0AEC0" HorizontalAlignment="Center"/>
                                                            </StackPanel>
                                                        </Button>
                                                        <Button Style="{StaticResource ModernButtonStyle}" Background="#FF2D3748" Margin="0,0,12,8" Command="{Binding DataContext.ToggleModuleCommand, RelativeSource={RelativeSource AncestorType=TabControl}}" CommandParameter="AzureAD">
                                                            <StackPanel>
                                                                <StackPanel Orientation="Horizontal">
                                                                    <TextBlock Text="Azure AD / Entra" Foreground="White"/>
                                                                    <Ellipse Width="8" Height="8" Fill="#FFF59E0B" Margin="8,0,0,0"/>
                                                                </StackPanel>
                                                                <TextBlock Text="Ready" FontSize="10" Foreground="#FFA0AEC0" HorizontalAlignment="Center"/>
                                                            </StackPanel>
                                                        </Button>
                                                        <Button Style="{StaticResource ModernButtonStyle}" Background="#FF2D3748" Margin="0,0,12,8" Command="{Binding DataContext.ToggleModuleCommand, RelativeSource={RelativeSource AncestorType=TabControl}}" CommandParameter="NetworkInfrastructure">
                                                            <StackPanel>
                                                                <StackPanel Orientation="Horizontal">
                                                                    <TextBlock Text="Infrastructure" Foreground="White"/>
                                                                    <Ellipse Width="8" Height="8" Fill="#FFF59E0B" Margin="8,0,0,0"/>
                                                                </StackPanel>
                                                                <TextBlock Text="Ready" FontSize="10" Foreground="#FFA0AEC0" HorizontalAlignment="Center"/>
                                                            </StackPanel>
                                                        </Button>
                                                        <Button Style="{StaticResource ModernButtonStyle}" Background="#FF2D3748" Margin="0,0,12,8" Command="{Binding DataContext.ToggleModuleCommand, RelativeSource={RelativeSource AncestorType=TabControl}}" CommandParameter="Applications">
                                                            <StackPanel>
                                                                <StackPanel Orientation="Horizontal">
                                                                    <TextBlock Text="Applications" Foreground="White"/>
                                                                    <Ellipse Width="8" Height="8" Fill="#FFF59E0B" Margin="8,0,0,0"/>
                                                                </StackPanel>
                                                                <TextBlock Text="Ready" FontSize="10" Foreground="#FFA0AEC0" HorizontalAlignment="Center"/>
                                                            </StackPanel>
                                                        </Button>
                                                        <Button Command="{Binding DataContext.OpenTabCommand, RelativeSource={RelativeSource AncestorType=TabControl}}" CommandParameter="DomainDiscovery" Style="{StaticResource ModernButtonStyle}" Background="#FF2D3748" Margin="0,0,12,8">
                                                            <StackPanel>
                                                                <StackPanel Orientation="Horizontal">
                                                                    <TextBlock Text="Domain Discovery" Foreground="White"/>
                                                                    <Ellipse Width="8" Height="8" Fill="#FFF59E0B" Margin="8,0,0,0"/>
                                                                </StackPanel>
                                                                <TextBlock Text="Ready" FontSize="10" Foreground="#FFA0AEC0" HorizontalAlignment="Center"/>
                                                            </StackPanel>
                                                        </Button>
                                                        <Button Command="{Binding DataContext.OpenTabCommand, RelativeSource={RelativeSource AncestorType=TabControl}}" CommandParameter="FileServers" Style="{StaticResource ModernButtonStyle}" Background="#FF2D3748" Margin="0,0,12,8">
                                                            <StackPanel>
                                                                <StackPanel Orientation="Horizontal">
                                                                    <TextBlock Text="File Servers" Foreground="White"/>
                                                                    <Ellipse Width="8" Height="8" Fill="#FFF59E0B" Margin="8,0,0,0"/>
                                                                </StackPanel>
                                                                <TextBlock Text="Ready" FontSize="10" Foreground="#FFA0AEC0" HorizontalAlignment="Center"/>
                                                            </StackPanel>
                                                        </Button>
                                                        <Button Command="{Binding DataContext.OpenTabCommand, RelativeSource={RelativeSource AncestorType=TabControl}}" CommandParameter="Databases" Style="{StaticResource ModernButtonStyle}" Background="#FF2D3748" Margin="0,0,12,8">
                                                            <StackPanel>
                                                                <StackPanel Orientation="Horizontal">
                                                                    <TextBlock Text="Databases" Foreground="White"/>
                                                                    <Ellipse Width="8" Height="8" Fill="#FFF59E0B" Margin="8,0,0,0"/>
                                                                </StackPanel>
                                                                <TextBlock Text="Ready" FontSize="10" Foreground="#FFA0AEC0" HorizontalAlignment="Center"/>
                                                            </StackPanel>
                                                        </Button>
                                                    </WrapPanel>
                                                    
                                                    <Border Grid.Row="2" Style="{StaticResource ModernCardStyle}">
                                                        <ScrollViewer VerticalScrollBarVisibility="Auto">
                                                            <TextBlock Text="Discovery modules will appear here. Click the module buttons above to run specific discovery operations." 
                                                                       Foreground="#FFA0AEC0" 
                                                                       FontSize="14" 
                                                                       HorizontalAlignment="Center" 
                                                                       VerticalAlignment="Center"
                                                                       Margin="50"/>
                                                        </ScrollViewer>
                                                    </Border>
                                                </Grid>
                                            </ScrollViewer>
                                        </DataTemplate>
                                    </Setter.Value>
                                </Setter>
                            </DataTrigger>
                            <!-- Applications Template -->
                            <DataTrigger Binding="{Binding TabTitle}" Value="Applications">
                                <Setter Property="ContentTemplate">
                                    <Setter.Value>
                                        <DataTemplate>
                                            <ContentControl Content="{Binding}"/>
                                        </DataTemplate>
                                    </Setter.Value>
                                </Setter>
                            </DataTrigger>
                            <!-- Snapshot Comparison Template -->
                            <DataTrigger Binding="{Binding TabTitle}" Value="Snapshot Comparison">
                                <Setter Property="ContentTemplate">
                                    <Setter.Value>
                                        <DataTemplate>
                                            <views:SnapshotComparisonView/>
                                        </DataTemplate>
                                    </Setter.Value>
                                </Setter>
                            </DataTrigger>
                        </Style.Triggers>
                    </Style>
                </ContentControl.Style>
            </ContentControl>
        </DataTemplate>
        
        </ResourceDictionary>
    </Window.Resources>
    
    <Window.InputBindings>
        <!-- Navigation Shortcuts -->
        <KeyBinding Key="F1" Command="{Binding ShowDashboardCommand}"/>
        <KeyBinding Key="F2" Command="{Binding ShowDiscoveryCommand}"/>
        <KeyBinding Key="F3" Command="{Binding ShowUsersCommand}"/>
        <KeyBinding Key="F4" Command="{Binding ShowComputersCommand}"/>
        <KeyBinding Key="F5" Command="{Binding RefreshCommand}"/>
        
        <!-- Action Shortcuts -->
        <KeyBinding Key="F6" Command="{Binding RunDiscoveryCommand}"/>
        <KeyBinding Key="F9" Command="{Binding ShowSettingsCommand}"/>
        <KeyBinding Key="F10" Command="{Binding ShowReportsCommand}"/>
        
        <!-- Standard Shortcuts -->
        <KeyBinding Key="S" Modifiers="Ctrl" Command="{Binding SaveCommand}"/>
        <KeyBinding Key="F" Modifiers="Ctrl" Command="{Binding SearchCommand}"/>
        <KeyBinding Key="R" Modifiers="Ctrl" Command="{Binding RefreshCommand}"/>
        <KeyBinding Key="N" Modifiers="Ctrl" Command="{Binding NewProfileCommand}"/>
        <KeyBinding Key="P" Modifiers="Ctrl+Shift" Command="{Binding ShowCommandPaletteCommand}"/>
        
        <!-- Theme Toggle -->
        <KeyBinding Key="T" Modifiers="Ctrl+Alt" Command="{Binding ToggleThemeCommand}"/>
        
        <!-- Close/Exit -->
        <KeyBinding Key="F4" Modifiers="Alt" Command="{Binding ExitCommand}"/>
        <KeyBinding Key="Escape" Command="{Binding CancelCommand}"/>
    </Window.InputBindings>
    
    <Grid>
        <Grid.ColumnDefinitions>
            <ColumnDefinition Width="280"/>
            <ColumnDefinition Width="*"/>
        </Grid.ColumnDefinitions>
        
        <!-- Enhanced Sidebar -->
        <Border Grid.Column="0" Background="#FF1A202C" BorderBrush="#FF2D3748" BorderThickness="0,0,1,0">
            <Grid>
                <Grid.RowDefinitions>
                    <RowDefinition Height="Auto"/>
                    <RowDefinition Height="Auto"/>
                    <RowDefinition Height="Auto"/>
                    <RowDefinition Height="Auto"/>
                    <RowDefinition Height="*"/>
                    <RowDefinition Height="Auto"/>
                    <RowDefinition Height="Auto"/>
                </Grid.RowDefinitions>
                
                <!-- Enhanced Logo/Title -->
                <Border Grid.Row="0" Padding="24,32,24,24">
                    <StackPanel>
                        <TextBlock Text="M&amp;A Discovery" Foreground="#FFF7FAFC" FontSize="24" FontWeight="Bold"/>
                        <TextBlock Text="Suite" Foreground="#FF4299E1" FontSize="24" FontWeight="Light"/>
                        <TextBlock Text="Enterprise Edition" Foreground="#FFA0AEC0" FontSize="11" FontWeight="Medium" Margin="0,4,0,0"/>
                    </StackPanel>
                </Border>
                
                <!-- Company Selector with Status -->
                <Border Grid.Row="1" Padding="24,0,24,24">
                    <StackPanel>
                        <TextBlock Text="Active Company Profile" Foreground="#FFA0AEC0" FontSize="12" FontWeight="Medium" Margin="0,0,0,8"/>
                        <Grid>
                            <Grid.ColumnDefinitions>
                                <ColumnDefinition Width="*"/>
                                <ColumnDefinition Width="Auto"/>
                                <ColumnDefinition Width="Auto"/>
                            </Grid.ColumnDefinitions>
                            
                            <ComboBox Grid.Column="0" x:Name="CompanySelector" 
                                      Style="{StaticResource ModernComboBoxStyle}"
                                      Height="40"
                                      FontSize="14"
                                      Margin="0,0,8,0"
                                      ItemsSource="{Binding CompanyProfiles}"
                                      SelectedItem="{Binding SelectedProfile}"
                                      DisplayMemberPath="CompanyName">
                            </ComboBox>
                            
                            <Button Grid.Column="1" x:Name="CreateProfileButton"
                                    Command="{Binding CreateProfileCommand}"
                                    Background="{StaticResource AccentGradient}"
                                    BorderThickness="0"
                                    Width="40" Height="40"
                                    Margin="0,0,4,0"
                                    ToolTip="Create New Company Profile">
                                <Button.Template>
                                    <ControlTemplate TargetType="Button">
                                        <Border Background="{TemplateBinding Background}" 
                                                CornerRadius="8"
                                                x:Name="ButtonBorder">
                                            <TextBlock Text="+" FontSize="24" FontWeight="Bold"
                                                      Foreground="White" 
                                                      HorizontalAlignment="Center" 
                                                      VerticalAlignment="Center"/>
                                        </Border>
                                        <ControlTemplate.Triggers>
                                            <Trigger Property="IsMouseOver" Value="True">
                                                <Setter TargetName="ButtonBorder" Property="Background">
                                                    <Setter.Value>
                                                        <LinearGradientBrush StartPoint="0,0" EndPoint="1,1">
                                                            <GradientStop Color="#FF5A9FD4" Offset="0"/>
                                                            <GradientStop Color="#FF4A8BC2" Offset="1"/>
                                                        </LinearGradientBrush>
                                                    </Setter.Value>
                                                </Setter>
                                            </Trigger>
                                        </ControlTemplate.Triggers>
                                    </ControlTemplate>
                                </Button.Template>
                            </Button>
                            
                            <Button Grid.Column="2" x:Name="DeleteProfileButton"
                                    Command="{Binding DeleteProfileCommand}" CommandParameter="{Binding SelectedProfile}"
                                    Background="{StaticResource DangerGradient}"
                                    BorderThickness="0"
                                    Width="40" Height="40"
                                    ToolTip="Delete Selected Company Profile">
                                <Button.Template>
                                    <ControlTemplate TargetType="Button">
                                        <Border Background="{TemplateBinding Background}" 
                                                CornerRadius="8"
                                                x:Name="DeleteButtonBorder">
                                            <TextBlock Text="×" FontSize="24" FontWeight="Bold"
                                                      Foreground="White" 
                                                      HorizontalAlignment="Center" 
                                                      VerticalAlignment="Center"/>
                                        </Border>
                                        <ControlTemplate.Triggers>
                                            <Trigger Property="IsMouseOver" Value="True">
                                                <Setter TargetName="DeleteButtonBorder" Property="Background">
                                                    <Setter.Value>
                                                        <LinearGradientBrush StartPoint="0,0" EndPoint="1,1">
                                                            <GradientStop Color="#FFE57373" Offset="0"/>
                                                            <GradientStop Color="#FFD32F2F" Offset="1"/>
                                                        </LinearGradientBrush>
                                                    </Setter.Value>
                                                </Setter>
                                            </Trigger>
                                        </ControlTemplate.Triggers>
                                    </ControlTemplate>
                                </Button.Template>
                            </Button>
                        </Grid>
                        
                        <StackPanel Orientation="Horizontal" Margin="0,8,0,0">
                            <Ellipse Width="8" Height="8" Fill="#FF48BB78" Margin="0,0,8,0"/>
                            <TextBlock Text="Profile Active" Foreground="#FF9AE6B4" FontSize="11"/>
                        </StackPanel>
                    </StackPanel>
                </Border>
                
                <!-- Quick Actions Panel -->
                <Border Grid.Row="2" Margin="16,0,16,8" Background="Transparent">
                    <StackPanel>
                        <TextBlock Text="🚀 Quick Actions" Foreground="#FFE2E8F0" FontSize="13" FontWeight="Medium" Margin="0,0,0,12"/>
                        
                        <Button x:Name="QuickAppRegistrationButton" 
                                Command="{Binding RunAppRegistrationCommand}"
                                Background="{StaticResource AccentGradient}"
                                BorderThickness="0"
                                Height="36"
                                Margin="0,0,0,8"
                                ToolTip="Setup Azure App Registration">
                            <Button.Template>
                                <ControlTemplate TargetType="Button">
                                    <Border Background="{TemplateBinding Background}" 
                                            CornerRadius="8"
                                            x:Name="ActionButtonBorder">
                                        <StackPanel Orientation="Horizontal" HorizontalAlignment="Center">
                                            <TextBlock Text="🔐" FontSize="16" Margin="0,0,8,0" VerticalAlignment="Center"/>
                                            <TextBlock Text="Setup App Registration" FontSize="12" FontWeight="Medium"
                                                      Foreground="White" VerticalAlignment="Center"/>
                                        </StackPanel>
                                    </Border>
                                    <ControlTemplate.Triggers>
                                        <Trigger Property="IsMouseOver" Value="True">
                                            <Setter TargetName="ActionButtonBorder" Property="Background">
                                                <Setter.Value>
                                                    <LinearGradientBrush StartPoint="0,0" EndPoint="1,1">
                                                        <GradientStop Color="#FF5A9FD4" Offset="0"/>
                                                        <GradientStop Color="#FF4A8BC2" Offset="1"/>
                                                    </LinearGradientBrush>
                                                </Setter.Value>
                                            </Setter>
                                        </Trigger>
                                    </ControlTemplate.Triggers>
                                </ControlTemplate>
                            </Button.Template>
                        </Button>
                        
                        <Button x:Name="QuickFullDiscoveryButton" 
                                Command="{Binding StartDiscoveryCommand}"
                                Background="{StaticResource SuccessGradient}"
                                BorderThickness="0"
                                Height="36"
                                Margin="0,0,0,8"
                                ToolTip="Run Full Discovery">
                            <Button.Template>
                                <ControlTemplate TargetType="Button">
                                    <Border Background="{TemplateBinding Background}" 
                                            CornerRadius="8"
                                            x:Name="DiscoveryButtonBorder">
                                        <StackPanel Orientation="Horizontal" HorizontalAlignment="Center">
                                            <TextBlock Text="🔍" FontSize="16" Margin="0,0,8,0" VerticalAlignment="Center"/>
                                            <TextBlock Text="Run Full Discovery" FontSize="12" FontWeight="Medium"
                                                      Foreground="White" VerticalAlignment="Center"/>
                                        </StackPanel>
                                    </Border>
                                    <ControlTemplate.Triggers>
                                        <Trigger Property="IsMouseOver" Value="True">
                                            <Setter TargetName="DiscoveryButtonBorder" Property="Background">
                                                <Setter.Value>
                                                    <LinearGradientBrush StartPoint="0,0" EndPoint="1,1">
                                                        <GradientStop Color="#FF5CBB5C" Offset="0"/>
                                                        <GradientStop Color="#FF4A9F4A" Offset="1"/>
                                                    </LinearGradientBrush>
                                                </Setter.Value>
                                            </Setter>
                                        </Trigger>
                                    </ControlTemplate.Triggers>
                                </ControlTemplate>
                            </Button.Template>
                        </Button>
                        
                        <Button x:Name="QuickReportsButton" 
                                Command="{Binding OpenTabCommand}"
                                CommandParameter="Reports"
                                Background="#FF6B46C1"
                                BorderThickness="0"
                                Height="36"
                                ToolTip="Generate Reports">
                            <Button.Template>
                                <ControlTemplate TargetType="Button">
                                    <Border Background="{TemplateBinding Background}" 
                                            CornerRadius="8"
                                            x:Name="ReportsButtonBorder">
                                        <StackPanel Orientation="Horizontal" HorizontalAlignment="Center">
                                            <TextBlock Text="📊" FontSize="16" Margin="0,0,8,0" VerticalAlignment="Center"/>
                                            <TextBlock Text="Generate Reports" FontSize="12" FontWeight="Medium"
                                                      Foreground="White" VerticalAlignment="Center"/>
                                        </StackPanel>
                                    </Border>
                                    <ControlTemplate.Triggers>
                                        <Trigger Property="IsMouseOver" Value="True">
                                            <Setter TargetName="ReportsButtonBorder" Property="Background" Value="#FF7C5BDC"/>
                                        </Trigger>
                                    </ControlTemplate.Triggers>
                                </ControlTemplate>
                            </Button.Template>
                        </Button>
                    </StackPanel>
                </Border>
                
                <!-- Navigation Buttons with Scroll Support -->
                <ScrollViewer Grid.Row="4" Margin="0,8,0,0" 
                              VerticalScrollBarVisibility="Auto" 
                              HorizontalScrollBarVisibility="Disabled"
                              PanningMode="VerticalOnly">
                    <StackPanel>
                        <Button x:Name="DashboardButton" Style="{StaticResource NavButtonStyle}" Command="{Binding OpenTabCommand}" CommandParameter="Dashboard"
                                ToolTip="View company overview, statistics, and key metrics">
                        <StackPanel Orientation="Horizontal">
                            <TextBlock Text="📊" FontSize="18" Margin="0,0,16,0"/>
                            <StackPanel>
                                <TextBlock Text="Dashboard"/>
                                <TextBlock Text="Overview &amp; Stats" FontSize="10" Foreground="#FFA0AEC0"/>
                            </StackPanel>
                        </StackPanel>
                    </Button>
                    
                    <Button x:Name="DiscoveryButton" Style="{StaticResource NavButtonStyle}" Command="{Binding OpenTabCommand}" CommandParameter="Discovery"
                            ToolTip="Run automated discovery modules to scan and analyze IT infrastructure">
                        <StackPanel Orientation="Horizontal">
                            <TextBlock Text="🔍" FontSize="18" Margin="0,0,16,0"/>
                            <StackPanel>
                                <TextBlock Text="Discovery"/>
                                <TextBlock Text="Run Discovery Modules" FontSize="10" Foreground="#FFA0AEC0"/>
                            </StackPanel>
                        </StackPanel>
                    </Button>
                    
                    <Button x:Name="UsersButton" Style="{StaticResource NavButtonStyle}" Command="{Binding OpenTabCommand}" CommandParameter="Users"
                            ToolTip="Manage user accounts, view profiles, and analyze user permissions">
                        <StackPanel Orientation="Horizontal">
                            <TextBlock Text="👥" FontSize="18" Margin="0,0,16,0"/>
                            <StackPanel>
                                <TextBlock Text="Users"/>
                                <TextBlock Text="User Accounts &amp; Profiles" FontSize="10" Foreground="#FFA0AEC0"/>
                            </StackPanel>
                        </StackPanel>
                    </Button>
                    
                    <Button x:Name="ComputersButton" Style="{StaticResource NavButtonStyle}" Command="{Binding OpenTabCommand}" CommandParameter="Computers"
                            ToolTip="View computer inventory, hardware specifications, and device status">
                        <StackPanel Orientation="Horizontal">
                            <TextBlock Text="💻" FontSize="18" Margin="0,0,16,0"/>
                            <StackPanel>
                                <TextBlock Text="Computers"/>
                                <TextBlock Text="Devices &amp; Hardware" FontSize="10" Foreground="#FFA0AEC0"/>
                            </StackPanel>
                        </StackPanel>
                    </Button>
                    
                    <Button x:Name="InfrastructureButton" Style="{StaticResource NavButtonStyle}" Command="{Binding OpenTabCommand}" CommandParameter="Infrastructure"
                            ToolTip="Explore network topology, infrastructure components, and connectivity">
                        <StackPanel Orientation="Horizontal">
                            <TextBlock Text="🌐" FontSize="18" Margin="0,0,16,0"/>
                            <StackPanel>
                                <TextBlock Text="Infrastructure"/>
                                <TextBlock Text="Network &amp; Topology" FontSize="10" Foreground="#FFA0AEC0"/>
                            </StackPanel>
                        </StackPanel>
                    </Button>

                    <Button x:Name="AssetsButton" Style="{StaticResource NavButtonStyle}" Command="{Binding OpenTabCommand}" CommandParameter="Assets"
                            ToolTip="View asset inventory">
                        <StackPanel Orientation="Horizontal">
                            <TextBlock Text="📦" FontSize="18" Margin="0,0,16,0"/>
                            <StackPanel>
                                <TextBlock Text="Assets"/>
                                <TextBlock Text="Inventory" FontSize="10" Foreground="#FFA0AEC0"/>
                            </StackPanel>
                        </StackPanel>
                    </Button>

                    <Button x:Name="GroupsButton" Style="{StaticResource NavButtonStyle}" Command="{Binding OpenTabCommand}" CommandParameter="Groups"
                            ToolTip="Manage security groups, distribution lists, and group memberships">
                        <StackPanel Orientation="Horizontal">
                            <TextBlock Text="👥" FontSize="18" Margin="0,0,16,0"/>
                            <StackPanel>
                                <TextBlock Text="Groups"/>
                                <TextBlock Text="Security &amp; Distribution" FontSize="10" Foreground="#FFA0AEC0"/>
                            </StackPanel>
                        </StackPanel>
                    </Button>
                    
                    <Button x:Name="DomainDiscoveryButton" Style="{StaticResource NavButtonStyle}" Command="{Binding OpenTabCommand}" CommandParameter="DomainDiscovery">
                        <StackPanel Orientation="Horizontal">
                            <TextBlock Text="🔍" FontSize="18" Margin="0,0,16,0"/>
                            <StackPanel>
                                <TextBlock Text="Domain Discovery"/>
                                <TextBlock Text="DNS &amp; Domain Enumeration" FontSize="10" Foreground="#FFA0AEC0"/>
                            </StackPanel>
                        </StackPanel>
                    </Button>

                    <Button x:Name="FileServersButton" Style="{StaticResource NavButtonStyle}" Command="{Binding OpenTabCommand}" CommandParameter="FileServers">
                        <StackPanel Orientation="Horizontal">
                            <TextBlock Text="📁" FontSize="18" Margin="0,0,16,0"/>
                            <StackPanel>
                                <TextBlock Text="File Servers"/>
                                <TextBlock Text="File Shares &amp; Storage" FontSize="10" Foreground="#FFA0AEC0"/>
                            </StackPanel>
                        </StackPanel>
                    </Button>

                    <Button x:Name="DatabasesButton" Style="{StaticResource NavButtonStyle}" Command="{Binding OpenTabCommand}" CommandParameter="Databases">
                        <StackPanel Orientation="Horizontal">
                            <TextBlock Text="🗄️" FontSize="18" Margin="0,0,16,0"/>
                            <StackPanel>
                                <TextBlock Text="Databases"/>
                                <TextBlock Text="SQL &amp; Database Discovery" FontSize="10" Foreground="#FFA0AEC0"/>
                            </StackPanel>
                        </StackPanel>
                    </Button>

                    <Button x:Name="SecurityButton" Style="{StaticResource NavButtonStyle}" Command="{Binding OpenTabCommand}" CommandParameter="Security">
                        <StackPanel Orientation="Horizontal">
                            <TextBlock Text="🔒" FontSize="18" Margin="0,0,16,0"/>
                            <StackPanel>
                                <TextBlock Text="Group Policy &amp; Security"/>
                                <TextBlock Text="Security Assessment &amp; GPO Analysis" FontSize="10" Foreground="#FFA0AEC0"/>
                            </StackPanel>
                        </StackPanel>
                    </Button>

                    <Button x:Name="ApplicationsButton" Style="{StaticResource NavButtonStyle}" Command="{Binding OpenTabCommand}" CommandParameter="Applications">
                        <StackPanel Orientation="Horizontal">
                            <TextBlock Text="📱" FontSize="18" Margin="0,0,16,0"/>
                            <StackPanel>
                                <TextBlock Text="Applications"/>
                                <TextBlock Text="App Discovery &amp; Catalog" FontSize="10" Foreground="#FFA0AEC0"/>
                            </StackPanel>
                        </StackPanel>
                    </Button>
                    
                    <Button x:Name="WavesButton" Style="{StaticResource NavButtonStyle}" Command="{Binding OpenTabCommand}" CommandParameter="Waves">
                        <StackPanel Orientation="Horizontal">
                            <TextBlock Text="🚀" FontSize="18" Margin="0,0,16,0"/>
                            <StackPanel>
                                <TextBlock Text="Migration Waves"/>
                                <TextBlock Text="Planning &amp; Timeline" FontSize="10" Foreground="#FFA0AEC0"/>
                            </StackPanel>
                        </StackPanel>
                    </Button>
                    
                    <Button x:Name="MigrateButton" Style="{StaticResource NavButtonStyle}" Command="{Binding OpenTabCommand}" CommandParameter="Migrate">
                        <StackPanel Orientation="Horizontal">
                            <TextBlock Text="⚡" FontSize="18" Margin="0,0,16,0"/>
                            <StackPanel>
                                <TextBlock Text="Migrate"/>
                                <TextBlock Text="Execute Migration" FontSize="10" Foreground="#FFA0AEC0"/>
                            </StackPanel>
                        </StackPanel>
                    </Button>
                    
                    <Separator Margin="24,16" Background="#FF2D3748"/>
                    
                    <Button x:Name="ReportsButton" Style="{StaticResource NavButtonStyle}" Command="{Binding OpenTabCommand}" CommandParameter="Reports"
                            ToolTip="Generate comprehensive reports and analytics for discovered data">
                        <StackPanel Orientation="Horizontal">
                            <TextBlock Text="📄" FontSize="18" Margin="0,0,16,0"/>
                            <StackPanel>
                                <TextBlock Text="Reports"/>
                                <TextBlock Text="Analytics &amp; Exports" FontSize="10" Foreground="#FFA0AEC0"/>
                            </StackPanel>
                        </StackPanel>
                    </Button>
                    
                    <Button x:Name="AnalyticsButton" Style="{StaticResource NavButtonStyle}" Command="{Binding OpenTabCommand}" CommandParameter="Analytics"
                            ToolTip="Interactive data visualization and analytics dashboard">
                        <StackPanel Orientation="Horizontal">
                            <TextBlock Text="📊" FontSize="18" Margin="0,0,16,0"/>
                            <StackPanel>
                                <TextBlock Text="Analytics"/>
                                <TextBlock Text="Charts &amp; Graphs" FontSize="10" Foreground="#FFA0AEC0"/>
                            </StackPanel>
                        </StackPanel>
                    </Button>
                    
                    <Button x:Name="SettingsButton" Style="{StaticResource NavButtonStyle}" Command="{Binding OpenTabCommand}" CommandParameter="Settings"
                            ToolTip="Configure application settings, authentication, and discovery parameters">
                        <StackPanel Orientation="Horizontal">
                            <TextBlock Text="⚙️" FontSize="18" Margin="0,0,16,0"/>
                            <StackPanel>
                                <TextBlock Text="Settings"/>
                                <TextBlock Text="Configuration &amp; Setup" FontSize="10" Foreground="#FFA0AEC0"/>
                            </StackPanel>
                        </StackPanel>
                    </Button>
                    
                    <Button x:Name="HelpButton" Style="{StaticResource NavButtonStyle}" Click="HelpButton_Click"
                            ToolTip="Show keyboard shortcuts and help information">
                        <StackPanel Orientation="Horizontal">
                            <TextBlock Text="❓" FontSize="18" Margin="0,0,16,0"/>
                            <StackPanel>
                                <TextBlock Text="Help"/>
                                <TextBlock Text="Shortcuts &amp; Info" FontSize="10" Foreground="#FFA0AEC0"/>
                            </StackPanel>
                        </StackPanel>
                    </Button>
                </StackPanel>
            </ScrollViewer>
                
                <!-- Spacer -->
                <!-- Theme Toggle and Settings -->
                <Border Grid.Row="5" Padding="24,16">
                    <StackPanel>
                        <StackPanel Orientation="Horizontal" HorizontalAlignment="Left" Margin="0,0,0,16">
                            <TextBlock Text="Theme" FontSize="13" FontWeight="Medium" Foreground="#FFA0AEC0" VerticalAlignment="Center" Margin="0,0,16,0"/>
                            <controls:ThemeToggleButton/>
                        </StackPanel>
                    </StackPanel>
                </Border>
                
                <!-- Enhanced Status Bar -->
                <Border Grid.Row="6" Background="{StaticResource PrimaryGradient}" Padding="24,16">
                    <StackPanel>
                        <StackPanel Orientation="Horizontal" Margin="0,0,0,4">
                            <Ellipse Width="8" Height="8" Fill="#FF48BB78" Margin="0,0,8,0"/>
                            <TextBlock Text="System Ready" Foreground="White" FontSize="13" FontWeight="Medium"/>
                        </StackPanel>
                        <TextBlock x:Name="StatusDetails" Text="Last discovery: 2 hours ago" Foreground="White" FontSize="11" Opacity="0.8"/>
                        <StackPanel Orientation="Horizontal" Margin="0,4,0,0">
                            <TextBlock x:Name="DomainInfo" Text="Domain: Not detected" Foreground="White" FontSize="11" Opacity="0.8" Margin="0,0,16,0"/>
                            <TextBlock x:Name="EnvironmentType" Text="Environment: Unknown" Foreground="White" FontSize="11" Opacity="0.8"/>
                        </StackPanel>
                        <ProgressBar x:Name="DashboardProgressBar" Style="{StaticResource ProgressRingStyle}" Value="{Binding OverallProgress}" Margin="0,8,0,0" Visibility="{Binding IsDiscoveryRunning, Converter={StaticResource BoolToVisibilityConverter}}"/>
                    </StackPanel>
                </Border>
            </Grid>
        </Border>
        
        <!-- Main Content Area -->
        <Grid Grid.Column="1" Background="#FF0F1419">
            <Grid.RowDefinitions>
                <RowDefinition Height="Auto"/>
                <RowDefinition Height="*"/>
                <RowDefinition Height="Auto"/>
                <RowDefinition Height="Auto"/>
            </Grid.RowDefinitions>
            
            <!-- Breadcrumb Navigation -->
            <controls:BreadcrumbNavigation Grid.Row="0"/>
            
            <!-- Tabbed Document Interface -->
            <TabControl Grid.Row="1" x:Name="MainTabControl" 
                        ItemsSource="{Binding OpenTabs}" 
                        SelectedItem="{Binding SelectedTab}"
                        Background="Transparent"
                        BorderThickness="0"
                        Margin="0,8,0,0">
                
                <!-- Tab Header Template -->
                <TabControl.ItemTemplate>
                    <DataTemplate>
                        <StackPanel Orientation="Horizontal" Margin="12,8">
                            <TextBlock Text="{Binding TabTitle}" 
                                       Foreground="#FFE2E8F0" 
                                       FontSize="14" 
                                       FontWeight="Medium"
                                       VerticalAlignment="Center"/>
                            <Button Content="✕" 
                                    Margin="8,0,0,0"
                                    Width="16" Height="16"
                                    FontSize="10"
                                    Background="Transparent"
                                    Foreground="#FFA0AEC0"
                                    BorderThickness="0"
                                    Padding="0"
                                    Visibility="{Binding CanClose, Converter={StaticResource BoolToVisibilityConverter}}"
                                    Command="{Binding DataContext.CloseTabCommand, RelativeSource={RelativeSource AncestorType=TabControl}}"
                                    CommandParameter="{Binding}"/>
                        </StackPanel>
                    </DataTemplate>
                </TabControl.ItemTemplate>
                
                <!-- Tab Content Template -->
                <TabControl.ContentTemplate>
                    <DataTemplate>
                        <ContentPresenter Content="{Binding}" ContentTemplate="{DynamicResource TabViewTemplate}"/>
                    </DataTemplate>
                </TabControl.ContentTemplate>
                
                <!-- Tab Control Style -->
                <TabControl.Style>
                    <Style TargetType="TabControl">
                        <Setter Property="Template">
                            <Setter.Value>
                                <ControlTemplate TargetType="TabControl">
                                    <Grid>
                                        <Grid.RowDefinitions>
                                            <RowDefinition Height="Auto"/>
                                            <RowDefinition Height="*"/>
                                        </Grid.RowDefinitions>
                                        
                                        <!-- Tab Headers -->
                                        <Border Grid.Row="0" Background="#FF1A202C" BorderBrush="#FF2D3748" BorderThickness="0,0,0,1">
                                            <ScrollViewer HorizontalScrollBarVisibility="Auto" VerticalScrollBarVisibility="Hidden">
                                                <TabPanel x:Name="HeaderPanel" 
                                                         Panel.ZIndex="1" 
                                                         Margin="16,0"
                                                         IsItemsHost="True" 
                                                         Background="Transparent"/>
                                            </ScrollViewer>
                                        </Border>
                                        
                                        <!-- Tab Content -->
                                        <ContentPresenter Grid.Row="1" 
                                                         x:Name="PART_SelectedContentHost" 
                                                         ContentSource="SelectedContent"/>
                                    </Grid>
                                </ControlTemplate>
                            </Setter.Value>
                        </Setter>
                    </Style>
                </TabControl.Style>
                
                <!-- Tab Item Style -->
                <TabControl.ItemContainerStyle>
                    <Style TargetType="TabItem">
                        <Setter Property="Background" Value="Transparent"/>
                        <Setter Property="Foreground" Value="#FFA0AEC0"/>
                        <Setter Property="BorderThickness" Value="0"/>
                        <Setter Property="Padding" Value="0"/>
                        <Setter Property="Margin" Value="0,0,4,0"/>
                        <Setter Property="Template">
                            <Setter.Value>
                                <ControlTemplate TargetType="TabItem">
                                    <Border x:Name="Border" 
                                            Background="{TemplateBinding Background}"
                                            BorderBrush="{TemplateBinding BorderBrush}"
                                            BorderThickness="{TemplateBinding BorderThickness}"
                                            CornerRadius="4,4,0,0"
                                            Margin="0,4,0,0">
                                        <ContentPresenter x:Name="ContentSite"
                                                         VerticalAlignment="Center"
                                                         HorizontalAlignment="Center"
                                                         ContentSource="Header"/>
                                    </Border>
                                    <ControlTemplate.Triggers>
                                        <Trigger Property="IsSelected" Value="True">
                                            <Setter TargetName="Border" Property="Background" Value="#FF2D3748"/>
                                            <Setter Property="Foreground" Value="#FFE2E8F0"/>
                                        </Trigger>
                                        <Trigger Property="IsMouseOver" Value="True">
                                            <Setter TargetName="Border" Property="Background" Value="#FF374151"/>
                                        </Trigger>
                                    </ControlTemplate.Triggers>
                                </ControlTemplate>
                            </Setter.Value>
                        </Setter>
                    </Style>
                </TabControl.ItemContainerStyle>
            </TabControl>
            
            <!-- Legacy Dashboard View (will be replaced by TDI) -->
            <ScrollViewer Grid.Row="1" x:Name="DashboardView" Visibility="{Binding IsDashboardVisible, Converter={StaticResource BoolToVisibilityConverter}}" VerticalScrollBarVisibility="Auto">
                <Grid Margin="32">
                    <Grid.RowDefinitions>
                        <RowDefinition Height="Auto"/>
                        <RowDefinition Height="Auto"/>
                        <RowDefinition Height="Auto"/>
                        <RowDefinition Height="*"/>
                    </Grid.RowDefinitions>
                    
                    <!-- Dashboard Header -->
                    <StackPanel Grid.Row="0" Orientation="Horizontal" Margin="0,0,0,32">
                        <StackPanel>
                            <TextBlock Text="Discovery Dashboard" Style="{StaticResource HeaderTextStyle}"/>
                            <TextBlock Text="Real-time insights into your M&amp;A discovery progress" Foreground="#FFA0AEC0" FontSize="16"/>
                        </StackPanel>
                        <StackPanel Orientation="Horizontal" HorizontalAlignment="Right" VerticalAlignment="Bottom" Margin="32,0,0,0">
                            <!-- Refresh Status Indicator -->
                            <Border Background="#FF2D3748" CornerRadius="4" Padding="8,6" Margin="0,0,8,0">
                                <StackPanel Orientation="Horizontal">
                                    <TextBlock Text="🕒" FontSize="12" Margin="0,0,6,0" VerticalAlignment="Center"/>
                                    <TextBlock Text="{Binding RefreshService.ViewStatuses[Dashboard].LastRefreshText}" 
                                               Foreground="#FFA0AEC0" FontSize="11" VerticalAlignment="Center"/>
                                </StackPanel>
                            </Border>
                            <!-- Progress Bar -->
                            <Border Background="#FF2D3748" CornerRadius="4" Padding="4" Margin="0,0,8,0"
                                    Visibility="{Binding RefreshService.ViewStatuses[Dashboard].IsRefreshing, Converter={StaticResource BoolToVisibilityConverter}}">
                                <ProgressBar Width="60" Height="16" 
                                           Value="{Binding RefreshService.ViewStatuses[Dashboard].RefreshProgress}"
                                           Background="#FF1A202C" Foreground="#FF48BB78" BorderThickness="0"/>
                            </Border>
                            <!-- Refresh Button -->
                            <Button Content="🔄" ToolTip="Refresh Dashboard" Style="{StaticResource ModernButtonStyle}" 
                                    Background="{StaticResource AccentGradient}" Command="{Binding RefreshDashboardCommand}" 
                                    Width="32" Height="32" Margin="0,0,8,0" FontSize="14"/>
                            <Button Content="⚙️" ToolTip="Refresh Settings" Style="{StaticResource ModernButtonStyle}" 
                                    Background="#FF4A5568" Command="{Binding ShowRefreshSettingsCommand}" 
                                    Width="32" Height="32" Margin="0,0,8,0" FontSize="14"/>
                            <Button Content="📊 Export Report" Command="{Binding ExportResultsCommand}" Style="{StaticResource ModernButtonStyle}"/>
                        </StackPanel>
                    </StackPanel>
                    
                    <!-- Key Metrics Row -->
                    <UniformGrid Grid.Row="1" Columns="4" Margin="0,0,0,32">
                        <Border Style="{StaticResource MetricCardStyle}">
                            <StackPanel>
                                <StackPanel Orientation="Horizontal" Margin="0,0,0,8">
                                    <TextBlock Text="👥" FontSize="24" Margin="0,0,12,0"/>
                                    <StackPanel>
                                        <TextBlock x:Name="TotalUsersTextBlock" Text="0" Foreground="#FF4299E1" FontSize="28" FontWeight="Bold"/>
                                        <TextBlock Text="Total Users" Foreground="#FFA0AEC0" FontSize="12"/>
                                    </StackPanel>
                                </StackPanel>
                                <StackPanel Orientation="Horizontal">
                                    <TextBlock Text="↗" Foreground="#FF48BB78" FontSize="14" Margin="0,0,4,0"/>
                                    <TextBlock Text="+12% from last scan" Foreground="#FF9AE6B4" FontSize="11"/>
                                </StackPanel>
                            </StackPanel>
                        </Border>
                        
                        <Border Style="{StaticResource MetricCardStyle}">
                            <StackPanel>
                                <StackPanel Orientation="Horizontal" Margin="0,0,0,8">
                                    <TextBlock Text="💻" FontSize="24" Margin="0,0,12,0"/>
                                    <StackPanel>
                                        <TextBlock x:Name="TotalDevicesTextBlock" Text="0" Foreground="#FF48BB78" FontSize="28" FontWeight="Bold"/>
                                        <TextBlock Text="Devices" Foreground="#FFA0AEC0" FontSize="12"/>
                                    </StackPanel>
                                </StackPanel>
                                <StackPanel Orientation="Horizontal">
                                    <TextBlock Text="→" Foreground="#FFED8936" FontSize="14" Margin="0,0,4,0"/>
                                    <TextBlock Text="No changes" Foreground="#FFFBB859" FontSize="11"/>
                                </StackPanel>
                            </StackPanel>
                        </Border>
                        
                        <Border Style="{StaticResource MetricCardStyle}">
                            <StackPanel>
                                <StackPanel Orientation="Horizontal" Margin="0,0,0,8">
                                    <TextBlock Text="🌐" FontSize="24" Margin="0,0,12,0"/>
                                    <StackPanel>
                                        <TextBlock x:Name="TotalInfrastructureTextBlock" Text="0" Foreground="#FFED8936" FontSize="28" FontWeight="Bold"/>
                                        <TextBlock Text="Infrastructure" Foreground="#FFA0AEC0" FontSize="12"/>
                                    </StackPanel>
                                </StackPanel>
                                <StackPanel Orientation="Horizontal">
                                    <TextBlock Text="↗" Foreground="#FF48BB78" FontSize="14" Margin="0,0,4,0"/>
                                    <TextBlock Text="+3 new devices" Foreground="#FF9AE6B4" FontSize="11"/>
                                </StackPanel>
                            </StackPanel>
                        </Border>
                        
                        <Border Style="{StaticResource MetricCardStyle}">
                            <StackPanel>
                                <StackPanel Orientation="Horizontal" Margin="0,0,0,8">
                                    <TextBlock Text="✅" FontSize="24" Margin="0,0,12,0"/>
                                    <StackPanel>
                                        <TextBlock x:Name="DiscoveryProgressTextBlock" Text="0%" Foreground="#FF9F7AEA" FontSize="28" FontWeight="Bold"/>
                                        <TextBlock Text="Discovery Complete" Foreground="#FFA0AEC0" FontSize="12"/>
                                    </StackPanel>
                                </StackPanel>
                                <ProgressBar x:Name="DiscoveryProgressBar" Value="{Binding OverallProgress}" Maximum="100" Height="4" Background="#FF2D3748" Foreground="#FF9F7AEA" BorderThickness="0"/>
                            </StackPanel>
                        </Border>
                    </UniformGrid>
                    
                    <!-- Discovery Status Grid -->
                    <Border Grid.Row="2" Style="{StaticResource ModernCardStyle}" Margin="0,0,0,32">
                        <Grid>
                            <Grid.ColumnDefinitions>
                                <ColumnDefinition Width="2*"/>
                                <ColumnDefinition Width="*"/>
                            </Grid.ColumnDefinitions>
                            
                            <StackPanel Grid.Column="0">
                                <TextBlock Text="Discovery Module Status" Style="{StaticResource SectionHeaderStyle}"/>
                                <ItemsControl x:Name="DashboardModules">
                                    <ItemsControl.ItemTemplate>
                                        <DataTemplate>
                                            <Border Background="#FF2D3748" CornerRadius="6" Padding="16" Margin="0,0,0,8">
                                                <Grid>
                                                    <Grid.ColumnDefinitions>
                                                        <ColumnDefinition Width="Auto"/>
                                                        <ColumnDefinition Width="*"/>
                                                        <ColumnDefinition Width="Auto"/>
                                                        <ColumnDefinition Width="Auto"/>
                                                    </Grid.ColumnDefinitions>
                                                    
                                                    <TextBlock Grid.Column="0" Text="{Binding Icon}" FontSize="20" Margin="0,0,16,0"/>
                                                    <StackPanel Grid.Column="1">
                                                        <TextBlock Text="{Binding Name}" Foreground="#FFE2E8F0" FontSize="14" FontWeight="Medium"/>
                                                        <TextBlock Text="{Binding Description}" Foreground="#FFA0AEC0" FontSize="11" TextWrapping="Wrap"/>
                                                    </StackPanel>
                                                    <StackPanel Grid.Column="2" Orientation="Horizontal" Margin="16,0">
                                                        <Ellipse Width="8" Height="8" Fill="{Binding StatusColor}" Margin="0,0,6,0"/>
                                                        <TextBlock Text="{Binding Status}" Foreground="#FFA0AEC0" FontSize="12"/>
                                                    </StackPanel>
                                                    <Button Grid.Column="3" Content="View" 
                                                            Background="{StaticResource PrimaryGradient}" 
                                                            Foreground="White" 
                                                            BorderThickness="0" 
                                                            Padding="12,6" 
                                                            FontSize="11"/>
                                                </Grid>
                                            </Border>
                                        </DataTemplate>
                                    </ItemsControl.ItemTemplate>
                                </ItemsControl>
                            </StackPanel>
                            
                            <StackPanel Grid.Column="1" Margin="32,0,0,0">
                                <TextBlock Text="Recent Activity" Style="{StaticResource SectionHeaderStyle}"/>
                                <Border Background="#FF2D3748" CornerRadius="6" Padding="16">
                                    <StackPanel>
                                        <StackPanel Orientation="Horizontal" Margin="0,0,0,12">
                                            <Ellipse Width="6" Height="6" Fill="#FF48BB78" Margin="0,0,8,0"/>
                                            <StackPanel>
                                                <TextBlock Text="Palo Alto Discovery" Foreground="#FFE2E8F0" FontSize="12" FontWeight="Medium"/>
                                                <TextBlock Text="2 minutes ago" Foreground="#FFA0AEC0" FontSize="10"/>
                                            </StackPanel>
                                        </StackPanel>
                                        
                                        <StackPanel Orientation="Horizontal" Margin="0,0,0,12">
                                            <Ellipse Width="6" Height="6" Fill="#FF4299E1" Margin="0,0,8,0"/>
                                            <StackPanel>
                                                <TextBlock Text="User Data Updated" Foreground="#FFE2E8F0" FontSize="12" FontWeight="Medium"/>
                                                <TextBlock Text="15 minutes ago" Foreground="#FFA0AEC0" FontSize="10"/>
                                            </StackPanel>
                                        </StackPanel>
                                        
                                        <StackPanel Orientation="Horizontal" Margin="0,0,0,12">
                                            <Ellipse Width="6" Height="6" Fill="#FFED8936" Margin="0,0,8,0"/>
                                            <StackPanel>
                                                <TextBlock Text="Exchange Discovery" Foreground="#FFE2E8F0" FontSize="12" FontWeight="Medium"/>
                                                <TextBlock Text="1 hour ago" Foreground="#FFA0AEC0" FontSize="10"/>
                                            </StackPanel>
                                        </StackPanel>
                                        
                                        <Button Content="View All Activity" 
                                                Background="Transparent" 
                                                Foreground="#FF4299E1" 
                                                BorderThickness="0" 
                                                HorizontalAlignment="Left"
                                                Padding="0,8,0,0"
                                                FontSize="11"/>
                                    </StackPanel>
                                </Border>
                            </StackPanel>
                        </Grid>
                    </Border>
                    
                    <!-- Quick Actions Panel -->
                    <Border Grid.Row="3" Style="{StaticResource ModernCardStyle}">
                        <Grid>
                            <Grid.ColumnDefinitions>
                                <ColumnDefinition Width="*"/>
                                <ColumnDefinition Width="*"/>
                                <ColumnDefinition Width="*"/>
                            </Grid.ColumnDefinitions>
                            
                            <StackPanel Grid.Column="0">
                                <TextBlock Text="Quick Actions" Style="{StaticResource SectionHeaderStyle}"/>
                                <Button x:Name="RunFullDiscoveryButton" Command="{Binding StartDiscoveryCommand}" Style="{StaticResource ModernButtonStyle}" Margin="0,0,0,12">
                                    <StackPanel Orientation="Horizontal">
                                        <TextBlock Text="🔍" FontSize="16" Margin="0,0,8,0"/>
                                        <TextBlock Text="Run Full Discovery"/>
                                    </StackPanel>
                                </Button>
                                <Button x:Name="ImportDataButton" Command="{Binding ImportDataCommand}" Style="{StaticResource ModernButtonStyle}" Background="{StaticResource AccentGradient}" Margin="0,0,0,12">
                                    <StackPanel Orientation="Horizontal">
                                        <TextBlock Text="📂" FontSize="16" Margin="0,0,8,0"/>
                                        <TextBlock Text="Import Existing Data"/>
                                    </StackPanel>
                                </Button>
                                <Button Style="{StaticResource ModernButtonStyle}" Background="#FF2D3748">
                                    <StackPanel Orientation="Horizontal">
                                        <TextBlock Text="📊" FontSize="16" Margin="0,0,8,0"/>
                                        <TextBlock Text="Generate Report"/>
                                    </StackPanel>
                                </Button>
                            </StackPanel>
                            
                            <StackPanel Grid.Column="1" Margin="32,0">
                                <TextBlock Text="Data Quality" Style="{StaticResource SectionHeaderStyle}"/>
                                <StackPanel>
                                    <StackPanel Orientation="Horizontal" Margin="0,0,0,8">
                                        <TextBlock Text="User Data" Foreground="#FFE2E8F0" FontSize="13" Width="100"/>
                                        <ProgressBar Value="95" Maximum="100" Height="6" Width="120" Background="#FF2D3748" Foreground="#FF48BB78" BorderThickness="0"/>
                                        <TextBlock Text="95%" Foreground="#FF48BB78" FontSize="12" Margin="8,0,0,0"/>
                                    </StackPanel>
                                    
                                    <StackPanel Orientation="Horizontal" Margin="0,0,0,8">
                                        <TextBlock Text="Computer Data" Foreground="#FFE2E8F0" FontSize="13" Width="100"/>
                                        <ProgressBar Value="87" Maximum="100" Height="6" Width="120" Background="#FF2D3748" Foreground="#FF4299E1" BorderThickness="0"/>
                                        <TextBlock Text="87%" Foreground="#FF4299E1" FontSize="12" Margin="8,0,0,0"/>
                                    </StackPanel>
                                    
                                    <StackPanel Orientation="Horizontal" Margin="0,0,0,8">
                                        <TextBlock Text="Infrastructure" Foreground="#FFE2E8F0" FontSize="13" Width="100"/>
                                        <ProgressBar Value="73" Maximum="100" Height="6" Width="120" Background="#FF2D3748" Foreground="#FFED8936" BorderThickness="0"/>
                                        <TextBlock Text="73%" Foreground="#FFED8936" FontSize="12" Margin="8,0,0,0"/>
                                    </StackPanel>
                                    
                                    <StackPanel Orientation="Horizontal">
                                        <TextBlock Text="Applications" Foreground="#FFE2E8F0" FontSize="13" Width="100"/>
                                        <ProgressBar Value="91" Maximum="100" Height="6" Width="120" Background="#FF2D3748" Foreground="#FF9F7AEA" BorderThickness="0"/>
                                        <TextBlock Text="91%" Foreground="#FF9F7AEA" FontSize="12" Margin="8,0,0,0"/>
                                    </StackPanel>
                                </StackPanel>
                            </StackPanel>
                            
                            <StackPanel Grid.Column="2">
                                <TextBlock Text="System Health" Style="{StaticResource SectionHeaderStyle}"/>
                                <Border Background="#FF2D3748" CornerRadius="6" Padding="16">
                                    <StackPanel>
                                        <StackPanel Orientation="Horizontal" Margin="0,0,0,8">
                                            <Ellipse Width="8" Height="8" Fill="#FF48BB78" Margin="0,0,8,0"/>
                                            <TextBlock Text="PowerShell Modules" Foreground="#FFE2E8F0" FontSize="12"/>
                                        </StackPanel>
                                        
                                        <StackPanel Orientation="Horizontal" Margin="0,0,0,8">
                                            <Ellipse Width="8" Height="8" Fill="#FF48BB78" Margin="0,0,8,0"/>
                                            <TextBlock Text="Network Connectivity" Foreground="#FFE2E8F0" FontSize="12"/>
                                        </StackPanel>
                                        
                                        <StackPanel Orientation="Horizontal" Margin="0,0,0,8">
                                            <Ellipse Width="8" Height="8" Fill="#FFED8936" Margin="0,0,8,0"/>
                                            <TextBlock Text="API Credentials" Foreground="#FFE2E8F0" FontSize="12"/>
                                        </StackPanel>
                                        
                                        <StackPanel Orientation="Horizontal">
                                            <Ellipse Width="8" Height="8" Fill="#FF48BB78" Margin="0,0,8,0"/>
                                            <TextBlock Text="Data Storage" Foreground="#FFE2E8F0" FontSize="12"/>
                                        </StackPanel>
                                    </StackPanel>
                                </Border>
                            </StackPanel>
                        </Grid>
                    </Border>
                </Grid>
            </ScrollViewer>
            
            <!-- Discovery View -->
            <ScrollViewer Grid.Row="1" x:Name="DiscoveryView" Visibility="{Binding IsDiscoveryVisible, Converter={StaticResource BoolToVisibilityConverter}}" VerticalScrollBarVisibility="Auto">
                <Grid Margin="32">
                    <Grid.RowDefinitions>
                        <RowDefinition Height="Auto"/>
                        <RowDefinition Height="Auto"/>
                        <RowDefinition Height="*"/>
                    </Grid.RowDefinitions>
                    
                    <StackPanel Grid.Row="0" Orientation="Horizontal" Margin="0,0,0,32">
                        <StackPanel>
                            <TextBlock Text="Discovery Modules" Style="{StaticResource HeaderTextStyle}"/>
                            <TextBlock Text="Run discovery modules to gather comprehensive organizational data" Foreground="#FFA0AEC0" FontSize="16"/>
                        </StackPanel>
                        <StackPanel Orientation="Horizontal" HorizontalAlignment="Right" VerticalAlignment="Bottom" Margin="32,0,0,0">
                            <Button Content="🔄 Refresh Data" Style="{StaticResource ModernButtonStyle}" 
                                    Background="{StaticResource AccentGradient}" Command="{Binding RefreshDataCommand}" 
                                    Margin="0,0,12,0"/>
                            <Button x:Name="RunAllDiscoveryButton" Content="▶️ Run All Modules" Style="{StaticResource ModernButtonStyle}"/>
                        </StackPanel>
                    </StackPanel>
                    
                    <WrapPanel Grid.Row="1" Orientation="Horizontal" Margin="0,0,0,32">
                        <Button x:Name="ADDiscoveryBtn" Style="{StaticResource ModernButtonStyle}" Background="{StaticResource AccentGradient}" Margin="0,0,12,8" Command="{Binding ToggleModuleCommand}" CommandParameter="ActiveDirectory">
                            <StackPanel>
                                <StackPanel Orientation="Horizontal">
                                    <TextBlock Text="Active Directory" Foreground="White"/>
                                    <Ellipse x:Name="ADStatusIndicator" Width="8" Height="8" Fill="#FFF59E0B" Margin="8,0,0,0"/>
                                </StackPanel>
                                <TextBlock x:Name="ADStatusText" Text="Ready" FontSize="10" Foreground="#FFA0AEC0" HorizontalAlignment="Center"/>
                            </StackPanel>
                        </Button>
                        <Button x:Name="EntraDiscoveryBtn" Style="{StaticResource ModernButtonStyle}" Background="#FF2D3748" Margin="0,0,12,8" Command="{Binding ToggleModuleCommand}" CommandParameter="AzureAD">
                            <StackPanel>
                                <StackPanel Orientation="Horizontal">
                                    <TextBlock Text="Azure AD / Entra" Foreground="White"/>
                                    <Ellipse x:Name="EntraStatusIndicator" Width="8" Height="8" Fill="#FFF59E0B" Margin="8,0,0,0"/>
                                </StackPanel>
                                <TextBlock x:Name="EntraStatusText" Text="Ready" FontSize="10" Foreground="#FFA0AEC0" HorizontalAlignment="Center"/>
                            </StackPanel>
                        </Button>
                        <Button x:Name="InfraDiscoveryBtn" Style="{StaticResource ModernButtonStyle}" Background="#FF2D3748" Margin="0,0,12,8" Command="{Binding ToggleModuleCommand}" CommandParameter="NetworkInfrastructure">
                            <StackPanel>
                                <StackPanel Orientation="Horizontal">
                                    <TextBlock Text="Infrastructure" Foreground="White"/>
                                    <Ellipse x:Name="InfraStatusIndicator" Width="8" Height="8" Fill="#FFF59E0B" Margin="8,0,0,0"/>
                                </StackPanel>
                                <TextBlock x:Name="InfraStatusText" Text="Ready" FontSize="10" Foreground="#FFA0AEC0" HorizontalAlignment="Center"/>
                            </StackPanel>
                        </Button>
                        <Button x:Name="AppsDiscoveryBtn" Style="{StaticResource ModernButtonStyle}" Background="#FF2D3748" Margin="0,0,12,8" Command="{Binding ToggleModuleCommand}" CommandParameter="Applications">
                            <StackPanel>
                                <StackPanel Orientation="Horizontal">
                                    <TextBlock Text="Applications" Foreground="White"/>
                                    <Ellipse x:Name="AppsStatusIndicator" Width="8" Height="8" Fill="#FFF59E0B" Margin="8,0,0,0"/>
                                </StackPanel>
                                <TextBlock x:Name="AppsStatusText" Text="Ready" FontSize="10" Foreground="#FFA0AEC0" HorizontalAlignment="Center"/>
                            </StackPanel>
                        </Button>
                        <Button x:Name="DomainDiscoveryBtn" Command="{Binding OpenTabCommand}" CommandParameter="DomainDiscovery" Style="{StaticResource ModernButtonStyle}" Background="#FF2D3748" Margin="0,0,12,8">
                            <StackPanel>
                                <StackPanel Orientation="Horizontal">
                                    <TextBlock Text="Domain Discovery" Foreground="White"/>
                                    <Ellipse x:Name="DomainStatusIndicator" Width="8" Height="8" Fill="#FFF59E0B" Margin="8,0,0,0"/>
                                </StackPanel>
                                <TextBlock x:Name="DomainStatusText" Text="Ready" FontSize="10" Foreground="#FFA0AEC0" HorizontalAlignment="Center"/>
                            </StackPanel>
                        </Button>
                        <Button x:Name="FileServersDiscoveryBtn" Command="{Binding OpenTabCommand}" CommandParameter="FileServers" Style="{StaticResource ModernButtonStyle}" Background="#FF2D3748" Margin="0,0,12,8">
                            <StackPanel>
                                <StackPanel Orientation="Horizontal">
                                    <TextBlock Text="File Servers" Foreground="White"/>
                                    <Ellipse x:Name="FileServersStatusIndicator" Width="8" Height="8" Fill="#FFF59E0B" Margin="8,0,0,0"/>
                                </StackPanel>
                                <TextBlock x:Name="FileServersStatusText" Text="Ready" FontSize="10" Foreground="#FFA0AEC0" HorizontalAlignment="Center"/>
                            </StackPanel>
                        </Button>
                        <Button x:Name="DatabasesDiscoveryBtn" Command="{Binding OpenTabCommand}" CommandParameter="Databases" Style="{StaticResource ModernButtonStyle}" Background="#FF2D3748" Margin="0,0,12,8">
                            <StackPanel>
                                <StackPanel Orientation="Horizontal">
                                    <TextBlock Text="Databases" Foreground="White"/>
                                    <Ellipse x:Name="DatabasesStatusIndicator" Width="8" Height="8" Fill="#FFF59E0B" Margin="8,0,0,0"/>
                                </StackPanel>
                                <TextBlock x:Name="DatabasesStatusText" Text="Ready" FontSize="10" Foreground="#FFA0AEC0" HorizontalAlignment="Center"/>
                            </StackPanel>
                        </Button>
                        <Button x:Name="SecurityDiscoveryBtn" Command="{Binding OpenTabCommand}" CommandParameter="Security" Style="{StaticResource ModernButtonStyle}" Background="#FF2D3748" Margin="0,0,12,8">
                            <StackPanel>
                                <StackPanel Orientation="Horizontal">
                                    <TextBlock Text="Security" Foreground="White"/>
                                    <Ellipse x:Name="SecurityStatusIndicator" Width="8" Height="8" Fill="#FFF59E0B" Margin="8,0,0,0"/>
                                </StackPanel>
                                <TextBlock x:Name="SecurityStatusText" Text="Ready" FontSize="10" Foreground="#FFA0AEC0" HorizontalAlignment="Center"/>
                            </StackPanel>
                        </Button>
                        <Button Content="👁️ Show All" Style="{StaticResource ModernButtonStyle}" Background="Transparent" BorderBrush="#FF4A5568" BorderThickness="1" Command="{Binding ShowAllDiscoveryDataCommand}"/>
                        <Button Content="👤 Select Manager" Style="{StaticResource ModernButtonStyle}" Background="#FF9F7AEA" Margin="12,0,0,8" Command="{Binding SelectManagerCommand}" ToolTip="Demo: Manager Selection Dialog"/>
                    </WrapPanel>
                    
                    <ItemsControl Grid.Row="2" x:Name="DiscoveryModules" ItemsSource="{Binding DiscoveryModules}">
                        <ItemsControl.ItemsPanel>
                            <ItemsPanelTemplate>
                                <WrapPanel/>
                            </ItemsPanelTemplate>
                        </ItemsControl.ItemsPanel>
                        <ItemsControl.ItemTemplate>
                            <DataTemplate>
                                <Border Style="{StaticResource ModernCardStyle}" Width="380" Height="220">
                                    <Grid>
                                        <Grid.RowDefinitions>
                                            <RowDefinition Height="Auto"/>
                                            <RowDefinition Height="*"/>
                                            <RowDefinition Height="Auto"/>
                                            <RowDefinition Height="Auto"/>
                                        </Grid.RowDefinitions>
                                        
                                        <StackPanel Grid.Row="0" Orientation="Horizontal" Margin="0,0,0,16">
                                            <TextBlock Text="{Binding Icon}" FontSize="32" Margin="0,0,16,0"/>
                                            <StackPanel>
                                                <TextBlock Text="{Binding DisplayName}" Foreground="#FFE2E8F0" FontSize="18" FontWeight="SemiBold"/>
                                                <StackPanel Orientation="Horizontal" Margin="0,4,0,0">
                                                    <Ellipse Width="8" Height="8" Fill="{Binding StatusColor}" Margin="0,0,8,0"/>
                                                    <TextBlock Text="{Binding StatusText}" Foreground="#FFA0AEC0" FontSize="12"/>
                                                </StackPanel>
                                            </StackPanel>
                                        </StackPanel>
                                        
                                        <TextBlock Grid.Row="1" Text="{Binding Description}" 
                                                   Foreground="#FFA0AEC0" FontSize="13" 
                                                   TextWrapping="Wrap" LineHeight="20"/>
                                        
                                        <ProgressBar Grid.Row="2" Value="0" Maximum="100" Height="4" 
                                                     Background="#FF2D3748" Foreground="{StaticResource PrimaryGradient}" 
                                                     BorderThickness="0" Margin="0,16,0,16" 
                                                     Visibility="Collapsed"/>
                                        
                                        <StackPanel Grid.Row="3" Orientation="Horizontal" HorizontalAlignment="Right">
                                            <Button Content="Configure" 
                                                    Command="{Binding ConfigureCommand}"
                                                    Style="{StaticResource ModernButtonStyle}"
                                                    Background="#FF4A5568" Foreground="#FFE2E8F0"
                                                    FontSize="12" Padding="16,8" Margin="0,0,8,0"
                                                    IsEnabled="{Binding CanConfigure}"/>
                                            <Button Content="Run Discovery" 
                                                    Command="{Binding RunDiscoveryCommand}"
                                                    Style="{StaticResource ModernButtonStyle}" 
                                                    FontSize="12" Padding="16,8"
                                                    IsEnabled="{Binding CanRun}"/>
                                        </StackPanel>
                                    </Grid>
                                </Border>
                            </DataTemplate>
                        </ItemsControl.ItemTemplate>
                    </ItemsControl>
                </Grid>
            </ScrollViewer>
            
            <!-- Enhanced Users View -->
            <ScrollViewer Grid.Row="1" x:Name="UsersView" Visibility="{Binding IsUsersVisible, Converter={StaticResource BoolToVisibilityConverter}}" VerticalScrollBarVisibility="Auto">
                <Grid Margin="32">
                    <Grid.RowDefinitions>
                        <RowDefinition Height="Auto"/>
                        <RowDefinition Height="Auto"/>
                        <RowDefinition Height="*"/>
                    </Grid.RowDefinitions>
                    
                    <StackPanel Grid.Row="0" Orientation="Horizontal" Margin="0,0,0,24">
                        <StackPanel>
                            <TextBlock Text="User Accounts" Style="{StaticResource HeaderTextStyle}"/>
                            <TextBlock Text="Comprehensive view of all discovered user accounts and profiles" Foreground="#FFA0AEC0" FontSize="16"/>
                        </StackPanel>
                        <StackPanel Orientation="Horizontal" HorizontalAlignment="Right" VerticalAlignment="Bottom" Margin="32,0,0,0">
                            <!-- Refresh Status Indicator -->
                            <Border Background="#FF2D3748" CornerRadius="4" Padding="8,6" Margin="0,0,8,0">
                                <StackPanel Orientation="Horizontal">
                                    <TextBlock Text="🕒" FontSize="12" Margin="0,0,6,0" VerticalAlignment="Center"/>
                                    <TextBlock Text="{Binding RefreshService.ViewStatuses[Users].LastRefreshText}" 
                                               Foreground="#FFA0AEC0" FontSize="11" VerticalAlignment="Center"/>
                                </StackPanel>
                            </Border>
                            <!-- Progress Bar -->
                            <Border Background="#FF2D3748" CornerRadius="4" Padding="4" Margin="0,0,8,0"
                                    Visibility="{Binding RefreshService.ViewStatuses[Users].IsRefreshing, Converter={StaticResource BoolToVisibilityConverter}}">
                                <ProgressBar Width="60" Height="16" 
                                           Value="{Binding RefreshService.ViewStatuses[Users].RefreshProgress}"
                                           Background="#FF1A202C" Foreground="#FF48BB78" BorderThickness="0"/>
                            </Border>
                            <!-- User Count -->
                            <Border Background="#FF2D3748" CornerRadius="4" Padding="8,6" Margin="0,0,12,0">
                                <StackPanel Orientation="Horizontal">
                                    <TextBlock Text="📊" FontSize="14" Margin="0,0,6,0" VerticalAlignment="Center"/>
                                    <TextBlock x:Name="UserResultCount" Text="0 users" Foreground="#FF4299E1" 
                                               FontSize="12" FontWeight="Medium" VerticalAlignment="Center"/>
                                </StackPanel>
                            </Border>
                            <!-- Refresh Buttons -->
                            <Button Content="🔄" ToolTip="Refresh Users" Style="{StaticResource ModernButtonStyle}" 
                                    Background="{StaticResource AccentGradient}" Command="{Binding RefreshUsersCommand}" 
                                    Width="32" Height="32" Margin="0,0,8,0" FontSize="14"/>
                            <Button Content="⚙️" ToolTip="Refresh Settings" Style="{StaticResource ModernButtonStyle}" 
                                    Background="#FF4A5568" Command="{Binding ShowRefreshSettingsCommand}" 
                                    Width="32" Height="32" Margin="0,0,12,0" FontSize="14"/>
                            <TextBox x:Name="UserSearchBox" Width="250" Height="32" 
                                     Background="#FF2D3748" Foreground="#FFE2E8F0" 
                                     BorderBrush="#FF4A5568" Padding="12,6"
                                     FontSize="13" Text="{Binding UserSearchText, UpdateSourceTrigger=PropertyChanged}"
                                     behaviors:WatermarkBehavior.Watermark="Search users..."
                                     behaviors:VisualFeedbackBehavior.EnableHoverEffect="True"
                                     behaviors:VisualFeedbackBehavior.HoverScale="1.02"
                                     behaviors:KeyboardNavigationBehavior.EnableEnhancedNavigation="True"/>
                            <Button Content="☑️ Select All" Style="{StaticResource ModernButtonStyle}" Margin="12,0,0,0" Command="{Binding SelectAllUsersCommand}"/>
                            <Button Content="☐ Deselect All" Style="{StaticResource ModernButtonStyle}" Margin="8,0,0,0" Command="{Binding DeselectAllUsersCommand}"/>
                            <Button Content="📤 Export Selected" Style="{StaticResource ModernButtonStyle}" Margin="8,0,0,0" Command="{Binding ExportSelectedUsersCommand}"/>
                            <Button Content="📋 Copy Selected" Style="{StaticResource ModernButtonStyle}" Margin="8,0,0,0" Command="{Binding CopySelectedUsersCommand}"/>
                            <Button Content="📋 Copy All" Style="{StaticResource ModernButtonStyle}" Margin="8,0,0,0" Command="{Binding CopyAllUsersCommand}"/>
                            <Button Content="👁️ Columns" Style="{StaticResource ModernButtonStyle}" Margin="8,0,0,0" Command="{Binding ShowColumnVisibilityCommand}" CommandParameter="Users"/>
                            <Button Content="🔍 Advanced Search" Style="{StaticResource ModernButtonStyle}" Background="#FF4299E1" Margin="8,0,0,0" Command="{Binding ShowUsersAdvancedSearchCommand}"/>
                            <Button Content="🗑️ Delete Selected" Style="{StaticResource ModernButtonStyle}" Background="{StaticResource DangerGradient}" Margin="8,0,0,0" Command="{Binding DeleteSelectedUsersCommand}"/>
                        </StackPanel>
                    </StackPanel>
                    
                    <UniformGrid Grid.Row="1" Columns="5" Margin="0,0,0,24">
                        <Border Style="{StaticResource MetricCardStyle}">
                            <StackPanel>
                                <TextBlock Text="{Binding Users.Count}" Foreground="#FF4299E1" FontSize="24" FontWeight="Bold"/>
                                <TextBlock Text="Total Users" Foreground="#FFA0AEC0" FontSize="11"/>
                            </StackPanel>
                        </Border>
                        <Border Style="{StaticResource MetricCardStyle}">
                            <StackPanel>
                                <TextBlock Text="{Binding Users.Count}" Foreground="#FF48BB78" FontSize="24" FontWeight="Bold"/>
                                <TextBlock Text="Active Users" Foreground="#FFA0AEC0" FontSize="11"/>
                            </StackPanel>
                        </Border>
                        <Border Style="{StaticResource MetricCardStyle}">
                            <StackPanel>
                                <TextBlock Text="91" Foreground="#FFED8936" FontSize="24" FontWeight="Bold"/>
                                <TextBlock Text="Disabled Users" Foreground="#FFA0AEC0" FontSize="11"/>
                            </StackPanel>
                        </Border>
                        <Border Style="{StaticResource MetricCardStyle}">
                            <StackPanel>
                                <TextBlock x:Name="ServiceAccountsTextBlock" Text="0" Foreground="#FF9F7AEA" FontSize="24" FontWeight="Bold"/>
                                <TextBlock Text="Service Accounts" Foreground="#FFA0AEC0" FontSize="11"/>
                            </StackPanel>
                        </Border>
                        <Border Style="{StaticResource MetricCardStyle}">
                            <StackPanel>
                                <TextBlock Text="67" Foreground="#FFED8936" FontSize="24" FontWeight="Bold"/>
                                <TextBlock Text="Privileged Users" Foreground="#FFA0AEC0" FontSize="11"/>
                            </StackPanel>
                        </Border>
                    </UniformGrid>
                    
                    <Border Grid.Row="2" Style="{StaticResource ModernCardStyle}">
                        <Grid>
                            <Grid.RowDefinitions>
                                <RowDefinition Height="Auto"/>
                                <RowDefinition Height="*"/>
                                <RowDefinition Height="Auto"/>
                            </Grid.RowDefinitions>
                            
                            <!-- Loading Indicator for Users -->
                            <Border Grid.Row="0" Background="#FF1A202C" Padding="10" 
                                    Visibility="{Binding IsUsersLoading, Converter={StaticResource BoolToVisibilityConverter}}">
                                <StackPanel Orientation="Horizontal" HorizontalAlignment="Center">
                                    <TextBlock Text="🔄" FontSize="16" Margin="0,0,10,0" RenderTransformOrigin="0.5,0.5">
                                        <TextBlock.RenderTransform>
                                            <RotateTransform x:Name="LoadingRotation"/>
                                        </TextBlock.RenderTransform>
                                        <TextBlock.Triggers>
                                            <EventTrigger RoutedEvent="Loaded">
                                                <BeginStoryboard>
                                                    <Storyboard RepeatBehavior="Forever">
                                                        <DoubleAnimation Storyboard.TargetName="LoadingRotation" 
                                                                       Storyboard.TargetProperty="Angle" 
                                                                       From="0" To="360" Duration="0:0:2"/>
                                                    </Storyboard>
                                                </BeginStoryboard>
                                            </EventTrigger>
                                        </TextBlock.Triggers>
                                    </TextBlock>
                                    <StackPanel>
                                        <TextBlock Text="{Binding UsersLoadingMessage}" Foreground="#FF67D391" FontWeight="Medium"/>
                                        <ProgressBar Value="{Binding UsersLoadingProgress}" Maximum="100" Width="200" Height="4" 
                                                   Background="#FF374151" Foreground="#FF10B981" Margin="0,5,0,0"/>
                                    </StackPanel>
                                </StackPanel>
                            </Border>
                            <DataGrid x:Name="UsersDataGrid" Grid.Row="1" ItemsSource="{Binding Users}" Style="{StaticResource ModernDataGridStyle}" 
                                      CanUserSortColumns="True" AutoGenerateColumns="False" SelectionMode="Extended"
                                      VirtualizingStackPanel.IsVirtualizing="True" 
                                      EnableRowVirtualization="True" 
                                      EnableColumnVirtualization="True"
                                      behaviors:ColumnVisibilityBehavior.GridName="Users"
                                      behaviors:VirtualizationBehavior.EnableVirtualization="True"
                                      behaviors:VirtualizationBehavior.VirtualizationMode="Recycling"
                                      behaviors:VirtualizationBehavior.ScrollUnit="Item"
                                      behaviors:VirtualizationBehavior.EnableColumnVirtualization="True"
                                      behaviors:VirtualizationBehavior.EnableRowVirtualization="True"
                                      behaviors:VisualFeedbackBehavior.EnableHoverEffect="True"
                                      behaviors:VisualFeedbackBehavior.EnableLoadingState="True"
                                      behaviors:VisualFeedbackBehavior.IsLoading="{Binding IsUsersLoading}"
                                      behaviors:KeyboardNavigationBehavior.EnableVirtualizedNavigation="True"
                                      behaviors:ResponsiveLayoutBehavior.AdaptiveColumns="True">
                                <DataGrid.Columns>
                                    <DataGridCheckBoxColumn Header="✓" Width="40" Binding="{Binding IsSelected, Mode=TwoWay}"/>
                                    <DataGridTextColumn Header="Display Name" Binding="{Binding Name}" Width="180" CanUserSort="True" SortMemberPath="Name">
                                        <DataGridTextColumn.HeaderStyle>
                                            <Style TargetType="DataGridColumnHeader">
                                                <Setter Property="Background" Value="{StaticResource PrimaryGradient}"/>
                                                <Setter Property="Foreground" Value="White"/>
                                                <Setter Property="FontWeight" Value="SemiBold"/>
                                                <Setter Property="Padding" Value="12,8"/>
                                                <Setter Property="HorizontalContentAlignment" Value="Left"/>
                                            </Style>
                                        </DataGridTextColumn.HeaderStyle>
                                    </DataGridTextColumn>
                                    <DataGridTextColumn Header="Email" Binding="{Binding Email}" Width="200" CanUserSort="True" SortMemberPath="Email"/>
                                    <DataGridTextColumn Header="Department" Binding="{Binding Department}" Width="150" CanUserSort="True" SortMemberPath="Department"/>
                                    <DataGridTextColumn Header="Status" Binding="{Binding Status}" Width="100" CanUserSort="True" SortMemberPath="Status"/>
                                    <DataGridTextColumn Header="UPN" Binding="{Binding UserPrincipalName}" Width="200" CanUserSort="True" SortMemberPath="UserPrincipalName"/>
                                    <DataGridTextColumn Header="Last Sign-In" Binding="{Binding LastSignInDateTime}" Width="140" CanUserSort="True" SortMemberPath="LastSignInDateTime"/>
                                    <DataGridTextColumn Header="Groups" Binding="{Binding GroupMembershipCount}" Width="60" CanUserSort="True" SortMemberPath="GroupMembershipCount"/>
                                    <DataGridTextColumn Header="Manager" Binding="{Binding ManagerDisplayName}" Width="150" CanUserSort="True" SortMemberPath="ManagerDisplayName"/>
                                    <DataGridTextColumn Header="Job Title" Binding="{Binding JobTitle}" Width="150" CanUserSort="True" SortMemberPath="JobTitle"/>
                                    <DataGridTextColumn Header="City" Binding="{Binding City}" Width="120" CanUserSort="True" SortMemberPath="City"/>
                                    <DataGridTemplateColumn Header="Actions" Width="80">
                                        <DataGridTemplateColumn.CellTemplate>
                                            <DataTemplate>
                                                <Button Content="View" 
                                                        Background="#FF4299E1" 
                                                        Foreground="White" 
                                                        BorderThickness="0" 
                                                        Padding="8,4" 
                                                        FontSize="10"
                                                        Command="{Binding ViewUserCommand}"
                                                        Tag="{Binding}"
                                                        Cursor="Hand"/>
                                            </DataTemplate>
                                        </DataGridTemplateColumn.CellTemplate>
                                    </DataGridTemplateColumn>
                                </DataGrid.Columns>
                            </DataGrid>
                            
                            <!-- Empty State Message -->
                            <StackPanel Grid.Row="1" VerticalAlignment="Center" HorizontalAlignment="Center">
                                <StackPanel.Style>
                                    <Style TargetType="StackPanel">
                                        <Setter Property="Visibility" Value="Collapsed"/>
                                        <Style.Triggers>
                                            <DataTrigger Binding="{Binding Users.Count}" Value="0">
                                                <Setter Property="Visibility" Value="Visible"/>
                                            </DataTrigger>
                                        </Style.Triggers>
                                    </Style>
                                </StackPanel.Style>
                                <TextBlock Text="📄" FontSize="48" HorizontalAlignment="Center" Margin="0,0,0,16" Opacity="0.3"/>
                                <TextBlock Text="No users found" 
                                           FontSize="18" 
                                           FontWeight="SemiBold" 
                                           Foreground="#FFA0AEC0" 
                                           HorizontalAlignment="Center"
                                           Margin="0,0,0,8"/>
                                <TextBlock Text="Run a discovery operation to populate user data"
                                           FontSize="14"
                                           Foreground="#FF718096"
                                           HorizontalAlignment="Center"/>
                            </StackPanel>
                            
                            <!-- Users Pagination Controls -->
                            <Border Grid.Row="2" Background="#FF2D3748" Margin="0,8,0,0" CornerRadius="8" Padding="12,8">
                                <Border.Style>
                                    <Style TargetType="Border">
                                        <Setter Property="Visibility" Value="Visible"/>
                                        <Style.Triggers>
                                            <DataTrigger Binding="{Binding Users.Count}" Value="0">
                                                <Setter Property="Visibility" Value="Collapsed"/>
                                            </DataTrigger>
                                        </Style.Triggers>
                                    </Style>
                                </Border.Style>
                                <Grid>
                                    <Grid.ColumnDefinitions>
                                        <ColumnDefinition Width="Auto"/>
                                        <ColumnDefinition Width="*"/>
                                        <ColumnDefinition Width="Auto"/>
                                    </Grid.ColumnDefinitions>
                                    
                                    <!-- Page Info -->
                                    <TextBlock Grid.Column="0" 
                                               Text="{Binding UserPageInfo}" 
                                               Foreground="#FFE2E8F0" 
                                               VerticalAlignment="Center"
                                               FontSize="13"/>
                                    
                                    <!-- Page Navigation -->
                                    <StackPanel Grid.Column="2" Orientation="Horizontal" VerticalAlignment="Center">
                                        <!-- First Page Button -->
                                        <Button Content="⏮️" 
                                                Command="{Binding FirstUserPageCommand}"
                                                IsEnabled="{Binding HasPreviousUserPage}"
                                                Style="{StaticResource ModernButtonStyle}"
                                                Width="32" Height="32" 
                                                Margin="0,0,4,0"
                                                ToolTip="First Page"
                                                FontSize="14"/>
                                        
                                        <!-- Previous Page Button -->
                                        <Button Content="◀️" 
                                                Command="{Binding PreviousUserPageCommand}"
                                                IsEnabled="{Binding HasPreviousUserPage}"
                                                Style="{StaticResource ModernButtonStyle}"
                                                Width="32" Height="32" 
                                                Margin="0,0,4,0"
                                                ToolTip="Previous Page"
                                                FontSize="14"/>
                                        
                                        <!-- Current Page Info -->
                                        <Border Background="#FF4A5568" 
                                                CornerRadius="4" 
                                                Padding="8,4" 
                                                Margin="0,0,4,0">
                                            <TextBlock>
                                                <Run Text="Page "/>
                                                <Run Text="{Binding CurrentUserPage, Mode=OneWay}"/>
                                                <Run Text=" of "/>
                                                <Run Text="{Binding TotalUserPages, Mode=OneWay}"/>
                                            </TextBlock>
                                        </Border>
                                        
                                        <!-- Next Page Button -->
                                        <Button Content="▶️" 
                                                Command="{Binding NextUserPageCommand}"
                                                IsEnabled="{Binding HasNextUserPage}"
                                                Style="{StaticResource ModernButtonStyle}"
                                                Width="32" Height="32" 
                                                Margin="0,0,4,0"
                                                ToolTip="Next Page"
                                                FontSize="14"/>
                                        
                                        <!-- Last Page Button -->
                                        <Button Content="⏭️" 
                                                Command="{Binding LastUserPageCommand}"
                                                IsEnabled="{Binding HasNextUserPage}"
                                                Style="{StaticResource ModernButtonStyle}"
                                                Width="32" Height="32"
                                                ToolTip="Last Page"
                                                FontSize="14"/>
                                    </StackPanel>
                                </Grid>
                            </Border>
                        </Grid>
                    </Border>
                </Grid>
            </ScrollViewer>
            
            <!-- Enhanced Computers View -->
            <ScrollViewer Grid.Row="1" x:Name="ComputersView" Visibility="{Binding IsComputersVisible, Converter={StaticResource BoolToVisibilityConverter}}" VerticalScrollBarVisibility="Auto">
                <Grid Margin="32">
                    <Grid.RowDefinitions>
                        <RowDefinition Height="Auto"/>
                        <RowDefinition Height="Auto"/>
                        <RowDefinition Height="*"/>
                    </Grid.RowDefinitions>
                    
                    <StackPanel Grid.Row="0" Orientation="Horizontal" Margin="0,0,0,24">
                        <StackPanel>
                            <TextBlock Text="Computer Inventory" Style="{StaticResource HeaderTextStyle}"/>
                            <TextBlock Text="Complete hardware and software inventory with compliance status" Foreground="#FFA0AEC0" FontSize="16"/>
                        </StackPanel>
                        <StackPanel Orientation="Horizontal" HorizontalAlignment="Right" VerticalAlignment="Bottom" Margin="32,0,0,0">
                            <Border Background="#FF2D3748" CornerRadius="4" Padding="8,6" Margin="0,0,12,0">
                                <StackPanel Orientation="Horizontal">
                                    <TextBlock Text="💻" FontSize="14" Margin="0,0,6,0" VerticalAlignment="Center"/>
                                    <TextBlock x:Name="ComputerResultCount" Text="0 computers" Foreground="#FF48BB78" 
                                               FontSize="12" FontWeight="Medium" VerticalAlignment="Center"/>
                                </StackPanel>
                            </Border>
                            <TextBox x:Name="ComputerSearchBox" Width="250" Height="32" 
                                     Background="#FF2D3748" Foreground="#FFE2E8F0" 
                                     BorderBrush="#FF4A5568" Padding="12,6"
                                     FontSize="13" Text="{Binding InfrastructureSearchText, UpdateSourceTrigger=PropertyChanged}"
                                     behaviors:WatermarkBehavior.Watermark="Search computers..."/>
                            <Button Content="📤 Export Infrastructure" Style="{StaticResource ModernButtonStyle}" Margin="12,0,0,0" Command="{Binding ExportInfrastructureCommand}"/>
                            <Button Content="🏥 Health Check" Style="{StaticResource ModernButtonStyle}" Background="{StaticResource AccentGradient}" Margin="12,0,0,0"/>
                        </StackPanel>
                    </StackPanel>
                    
                    <UniformGrid Grid.Row="1" Columns="6" Margin="0,0,0,24">
                        <Border Style="{StaticResource MetricCardStyle}">
                            <StackPanel>
                                <TextBlock x:Name="ComputersViewTotalTextBlock" Text="0" Foreground="#FF4299E1" FontSize="24" FontWeight="Bold"/>
                                <TextBlock Text="Total Devices" Foreground="#FFA0AEC0" FontSize="11"/>
                            </StackPanel>
                        </Border>
                        <Border Style="{StaticResource MetricCardStyle}">
                            <StackPanel>
                                <TextBlock Text="134" Foreground="#FF48BB78" FontSize="24" FontWeight="Bold"/>
                                <TextBlock Text="Online" Foreground="#FFA0AEC0" FontSize="11"/>
                            </StackPanel>
                        </Border>
                        <Border Style="{StaticResource MetricCardStyle}">
                            <StackPanel>
                                <TextBlock Text="89" Foreground="#FF9F7AEA" FontSize="24" FontWeight="Bold"/>
                                <TextBlock Text="Windows 11" Foreground="#FFA0AEC0" FontSize="11"/>
                            </StackPanel>
                        </Border>
                        <Border Style="{StaticResource MetricCardStyle}">
                            <StackPanel>
                                <TextBlock Text="45" Foreground="#FFED8936" FontSize="24" FontWeight="Bold"/>
                                <TextBlock Text="Windows 10" Foreground="#FFA0AEC0" FontSize="11"/>
                            </StackPanel>
                        </Border>
                        <Border Style="{StaticResource MetricCardStyle}">
                            <StackPanel>
                                <TextBlock Text="12" Foreground="#FFF56565" FontSize="24" FontWeight="Bold"/>
                                <TextBlock Text="Non-Compliant" Foreground="#FFA0AEC0" FontSize="11"/>
                            </StackPanel>
                        </Border>
                        <Border Style="{StaticResource MetricCardStyle}">
                            <StackPanel>
                                <TextBlock x:Name="ServersTextBlock" Text="0" Foreground="#FF4299E1" FontSize="24" FontWeight="Bold"/>
                                <TextBlock Text="Servers" Foreground="#FFA0AEC0" FontSize="11"/>
                            </StackPanel>
                        </Border>
                    </UniformGrid>
                    
                    <Border Grid.Row="2" Style="{StaticResource ModernCardStyle}">
                        <DataGrid x:Name="ComputersDataGrid" Style="{StaticResource ModernDataGridStyle}"
                                  VirtualizingStackPanel.IsVirtualizing="True" 
                                  EnableRowVirtualization="True" 
                                  EnableColumnVirtualization="True"
                                  behaviors:VirtualizationBehavior.EnableVirtualization="True"
                                  behaviors:VirtualizationBehavior.EnableColumnVirtualization="True"
                                  behaviors:VirtualizationBehavior.EnableRowVirtualization="True">
                            <DataGrid.Columns>
                                <DataGridTextColumn Header="Computer Name" Binding="{Binding Name}" Width="180">
                                    <DataGridTextColumn.HeaderStyle>
                                        <Style TargetType="DataGridColumnHeader">
                                            <Setter Property="Background" Value="{StaticResource PrimaryGradient}"/>
                                            <Setter Property="Foreground" Value="White"/>
                                            <Setter Property="FontWeight" Value="SemiBold"/>
                                            <Setter Property="Padding" Value="12,8"/>
                                        </Style>
                                    </DataGridTextColumn.HeaderStyle>
                                </DataGridTextColumn>
                                <DataGridTextColumn Header="Operating System" Binding="{Binding OS}" Width="160"/>
                                <DataGridTextColumn Header="IP Address" Binding="{Binding IPAddress}" Width="120"/>
                                <DataGridTextColumn Header="Last Seen" Binding="{Binding LastSeen}" Width="140"/>
                                <DataGridTextColumn Header="Status" Binding="{Binding Status}" Width="100"/>
                                <DataGridTextColumn Header="Domain" Binding="{Binding Domain}" Width="120"/>
                                <DataGridTextColumn Header="OU" Binding="{Binding OU}" Width="200"/>
                                <DataGridTextColumn Header="Manufacturer" Binding="{Binding Manufacturer}" Width="120"/>
                                <DataGridTextColumn Header="Model" Binding="{Binding Model}" Width="150"/>
                                <DataGridTextColumn Header="Serial Number" Binding="{Binding SerialNumber}" Width="140"/>
                                <DataGridTextColumn Header="RAM (GB)" Binding="{Binding RAM}" Width="80"/>
                                <DataGridTextColumn Header="Disk Space (GB)" Binding="{Binding DiskSpace}" Width="120"/>
                            </DataGrid.Columns>
                        </DataGrid>
                    </Border>
                </Grid>
            </ScrollViewer>
            
            <!-- Enhanced Infrastructure View -->
            <ScrollViewer Grid.Row="1" x:Name="InfrastructureView" Visibility="{Binding IsInfrastructureVisible, Converter={StaticResource BoolToVisibilityConverter}}" VerticalScrollBarVisibility="Auto">
                <Grid Margin="32">
                    <Grid.RowDefinitions>
                        <RowDefinition Height="Auto"/>
                        <RowDefinition Height="Auto"/>
                        <RowDefinition Height="Auto"/>
                        <RowDefinition Height="*"/>
                    </Grid.RowDefinitions>
                    
                    <StackPanel Grid.Row="0" Orientation="Horizontal" Margin="0,0,0,24">
                        <StackPanel>
                            <TextBlock Text="Network Infrastructure" Style="{StaticResource HeaderTextStyle}"/>
                            <TextBlock Text="Network topology, security devices, and infrastructure components" Foreground="#FFA0AEC0" FontSize="16"/>
                        </StackPanel>
                        <StackPanel Orientation="Horizontal" HorizontalAlignment="Right" VerticalAlignment="Bottom" Margin="32,0,0,0">
                            <!-- Refresh Status Indicator -->
                            <Border Background="#FF2D3748" CornerRadius="4" Padding="8,6" Margin="0,0,8,0">
                                <StackPanel Orientation="Horizontal">
                                    <TextBlock Text="🕒" FontSize="12" Margin="0,0,6,0" VerticalAlignment="Center"/>
                                    <TextBlock Text="{Binding RefreshService.ViewStatuses[Infrastructure].LastRefreshText}" 
                                               Foreground="#FFA0AEC0" FontSize="11" VerticalAlignment="Center"/>
                                </StackPanel>
                            </Border>
                            <!-- Progress Bar -->
                            <Border Background="#FF2D3748" CornerRadius="4" Padding="4" Margin="0,0,8,0"
                                    Visibility="{Binding RefreshService.ViewStatuses[Infrastructure].IsRefreshing, Converter={StaticResource BoolToVisibilityConverter}}">
                                <ProgressBar Width="60" Height="16" 
                                           Value="{Binding RefreshService.ViewStatuses[Infrastructure].RefreshProgress}"
                                           Background="#FF1A202C" Foreground="#FF48BB78" BorderThickness="0"/>
                            </Border>
                            <!-- Refresh Button -->
                            <Button Content="🔄" ToolTip="Refresh Infrastructure" Style="{StaticResource ModernButtonStyle}" 
                                    Background="{StaticResource AccentGradient}" Command="{Binding RefreshInfrastructureCommand}" 
                                    Width="32" Height="32" Margin="0,0,8,0" FontSize="14"/>
                            <Button Content="🌐 Network Map" Style="{StaticResource ModernButtonStyle}" Background="{StaticResource AccentGradient}" Margin="0,0,8,0"/>
                            <Button Content="🔒 Security Scan" Style="{StaticResource ModernButtonStyle}" Background="{StaticResource DangerGradient}"/>
                        </StackPanel>
                    </StackPanel>
                    
                    <UniformGrid Grid.Row="1" Columns="4" Margin="0,0,0,24">
                        <Border Style="{StaticResource MetricCardStyle}">
                            <StackPanel>
                                <StackPanel Orientation="Horizontal" Margin="0,0,0,8">
                                    <TextBlock Text="🔥" FontSize="20" Margin="0,0,8,0"/>
                                    <StackPanel>
                                        <TextBlock Text="5" Foreground="#FFED8936" FontSize="24" FontWeight="Bold"/>
                                        <TextBlock Text="Palo Alto Devices" Foreground="#FFA0AEC0" FontSize="11"/>
                                    </StackPanel>
                                </StackPanel>
                                <TextBlock Text="2 HA Pairs" Foreground="#FF9AE6B4" FontSize="10"/>
                            </StackPanel>
                        </Border>
                        
                        <Border Style="{StaticResource MetricCardStyle}">
                            <StackPanel>
                                <StackPanel Orientation="Horizontal" Margin="0,0,0,8">
                                    <TextBlock Text="🌐" FontSize="20" Margin="0,0,8,0"/>
                                    <StackPanel>
                                        <TextBlock Text="12" Foreground="#FF4299E1" FontSize="24" FontWeight="Bold"/>
                                        <TextBlock Text="Network Devices" Foreground="#FFA0AEC0" FontSize="11"/>
                                    </StackPanel>
                                </StackPanel>
                                <TextBlock Text="Switches &amp; Routers" Foreground="#FF63B3ED" FontSize="10"/>
                            </StackPanel>
                        </Border>
                        
                        <Border Style="{StaticResource MetricCardStyle}">
                            <StackPanel>
                                <StackPanel Orientation="Horizontal" Margin="0,0,0,8">
                                    <TextBlock Text="🖥️" FontSize="20" Margin="0,0,8,0"/>
                                    <StackPanel>
                                        <TextBlock Text="{Binding Infrastructure.Count}" Foreground="#FF48BB78" FontSize="24" FontWeight="Bold"/>
                                        <TextBlock Text="Servers" Foreground="#FFA0AEC0" FontSize="11"/>
                                    </StackPanel>
                                </StackPanel>
                                <TextBlock Text="Physical &amp; Virtual" Foreground="#FF9AE6B4" FontSize="10"/>
                            </StackPanel>
                        </Border>
                        
                        <Border Style="{StaticResource MetricCardStyle}">
                            <StackPanel>
                                <StackPanel Orientation="Horizontal" Margin="0,0,0,8">
                                    <TextBlock Text="☁️" FontSize="20" Margin="0,0,8,0"/>
                                    <StackPanel>
                                        <TextBlock Text="8" Foreground="#FF9F7AEA" FontSize="24" FontWeight="Bold"/>
                                        <TextBlock Text="Cloud Services" Foreground="#FFA0AEC0" FontSize="11"/>
                                    </StackPanel>
                                </StackPanel>
                                <TextBlock Text="Azure &amp; AWS" Foreground="#FFD6BCFA" FontSize="10"/>
                            </StackPanel>
                        </Border>
                    </UniformGrid>
                    
                    <!-- Dynamic Network Topology Visualization -->
                    <Border Grid.Row="2" Style="{StaticResource ModernCardStyle}" Margin="0,0,0,24">
                        <Grid>
                            <Grid.ColumnDefinitions>
                                <ColumnDefinition Width="2*"/>
                                <ColumnDefinition Width="*"/>
                            </Grid.ColumnDefinitions>
                            
                            <StackPanel Grid.Column="0">
                                <StackPanel Orientation="Horizontal" Margin="0,0,0,12">
                                    <TextBlock Text="Network Topology" Style="{StaticResource SectionHeaderStyle}" VerticalAlignment="Center"/>
                                    <Button x:Name="RefreshTopologyButton" Content="🔄 Refresh" 
                                            Style="{StaticResource ModernButtonStyle}" 
                                            Background="#FF4299E1" Margin="16,0,0,0" Padding="8,4"
                                            Command="{Binding RefreshTopologyCommand}" FontSize="12"/>
                                    <Button x:Name="AutoLayoutButton" Content="📐 Auto Layout" 
                                            Style="{StaticResource ModernButtonStyle}" 
                                            Background="#FF48BB78" Margin="8,0,0,0" Padding="8,4"
                                            Command="{Binding AutoLayoutTopologyCommand}" FontSize="12"/>
                                </StackPanel>
                                <Border Background="#FF2D3748" CornerRadius="8" Height="300" Padding="10">
                                    <Grid>
                                        <Canvas x:Name="NetworkTopologyCanvas" ClipToBounds="True">
                                            <!-- Dynamic network nodes and connections will be added here -->
                                        </Canvas>
                                        
                                        <!-- Loading Indicator -->
                                        <Border x:Name="TopologyLoadingPanel" Background="#AA1A202C" 
                                                CornerRadius="8" Visibility="Collapsed">
                                            <StackPanel HorizontalAlignment="Center" VerticalAlignment="Center">
                                                <TextBlock Text="⏳" FontSize="24" HorizontalAlignment="Center" 
                                                           Foreground="#FF4299E1" Margin="0,0,0,8"/>
                                                <TextBlock Text="Scanning network topology..." 
                                                           Foreground="#FFE2E8F0" FontSize="14" HorizontalAlignment="Center"/>
                                            </StackPanel>
                                        </Border>
                                        
                                        <!-- No Data Indicator -->
                                        <Border x:Name="TopologyNoDataPanel" Background="Transparent" 
                                                CornerRadius="8" Visibility="Collapsed">
                                            <StackPanel HorizontalAlignment="Center" VerticalAlignment="Center">
                                                <TextBlock Text="🔍" FontSize="32" HorizontalAlignment="Center" 
                                                           Foreground="#FF718096" Margin="0,0,0,8"/>
                                                <TextBlock Text="No network topology data available" 
                                                           Foreground="#FF718096" FontSize="14" HorizontalAlignment="Center"/>
                                                <TextBlock Text="Run Network Infrastructure Discovery to populate this view" 
                                                           Foreground="#FF4A5568" FontSize="12" HorizontalAlignment="Center" Margin="0,4,0,0"/>
                                            </StackPanel>
                                        </Border>
                                    </Grid>
                                </Border>
                            </StackPanel>
                            
                            <StackPanel Grid.Column="1" Margin="24,0,0,0">
                                <TextBlock Text="Security Posture" Style="{StaticResource SectionHeaderStyle}"/>
                                <Border Background="#FF2D3748" CornerRadius="6" Padding="16">
                                    <StackPanel>
                                        <StackPanel Orientation="Horizontal" Margin="0,0,0,12">
                                            <Ellipse Width="8" Height="8" Fill="#FF48BB78" Margin="0,0,8,0"/>
                                            <StackPanel>
                                                <TextBlock Text="Firewall Rules" Foreground="#FFE2E8F0" FontSize="12" FontWeight="Medium"/>
                                                <TextBlock Text="347 rules optimized" Foreground="#FF9AE6B4" FontSize="10"/>
                                            </StackPanel>
                                        </StackPanel>
                                        
                                        <StackPanel Orientation="Horizontal" Margin="0,0,0,12">
                                            <Ellipse Width="8" Height="8" Fill="#FFED8936" Margin="0,0,8,0"/>
                                            <StackPanel>
                                                <TextBlock Text="VPN Tunnels" Foreground="#FFE2E8F0" FontSize="12" FontWeight="Medium"/>
                                                <TextBlock Text="12 active connections" Foreground="#FFFBB859" FontSize="10"/>
                                            </StackPanel>
                                        </StackPanel>
                                        
                                        <StackPanel Orientation="Horizontal" Margin="0,0,0,12">
                                            <Ellipse Width="8" Height="8" Fill="#FF4299E1" Margin="0,0,8,0"/>
                                            <StackPanel>
                                                <TextBlock Text="SSL Decryption" Foreground="#FFE2E8F0" FontSize="12" FontWeight="Medium"/>
                                                <TextBlock Text="89% coverage" Foreground="#FF63B3ED" FontSize="10"/>
                                            </StackPanel>
                                        </StackPanel>
                                        
                                        <StackPanel Orientation="Horizontal">
                                            <Ellipse Width="8" Height="8" Fill="#FFF56565" Margin="0,0,8,0"/>
                                            <StackPanel>
                                                <TextBlock Text="Threat Detection" Foreground="#FFE2E8F0" FontSize="12" FontWeight="Medium"/>
                                                <TextBlock Text="3 alerts today" Foreground="#FFFED7D7" FontSize="10"/>
                                            </StackPanel>
                                        </StackPanel>
                                    </StackPanel>
                                </Border>
                                
                                <TextBlock Text="Device Health" Style="{StaticResource SectionHeaderStyle}" Margin="0,16,0,8"/>
                                <StackPanel>
                                    <StackPanel Orientation="Horizontal" Margin="0,0,0,8">
                                        <TextBlock Text="PA-5220-1" Foreground="#FFE2E8F0" FontSize="12" Width="80"/>
                                        <ProgressBar Value="95" Maximum="100" Height="4" Width="80" Background="#FF2D3748" Foreground="#FF48BB78" BorderThickness="0"/>
                                        <TextBlock Text="95%" Foreground="#FF48BB78" FontSize="10" Margin="8,0,0,0"/>
                                    </StackPanel>
                                    
                                    <StackPanel Orientation="Horizontal" Margin="0,0,0,8">
                                        <TextBlock Text="PA-5220-2" Foreground="#FFE2E8F0" FontSize="12" Width="80"/>
                                        <ProgressBar Value="97" Maximum="100" Height="4" Width="80" Background="#FF2D3748" Foreground="#FF48BB78" BorderThickness="0"/>
                                        <TextBlock Text="97%" Foreground="#FF48BB78" FontSize="10" Margin="8,0,0,0"/>
                                    </StackPanel>
                                    
                                    <StackPanel Orientation="Horizontal" Margin="0,0,0,8">
                                        <TextBlock Text="Panorama" Foreground="#FFE2E8F0" FontSize="12" Width="80"/>
                                        <ProgressBar Value="92" Maximum="100" Height="4" Width="80" Background="#FF2D3748" Foreground="#FF4299E1" BorderThickness="0"/>
                                        <TextBlock Text="92%" Foreground="#FF4299E1" FontSize="10" Margin="8,0,0,0"/>
                                    </StackPanel>
                                </StackPanel>
                            </StackPanel>
                        </Grid>
                    </Border>
                    
                    <!-- Infrastructure Device List -->
                    <Border Grid.Row="3" Style="{StaticResource ModernCardStyle}">
                        <Grid>
                            <Grid.RowDefinitions>
                                <RowDefinition Height="Auto"/>
                                <RowDefinition Height="*"/>
                                <RowDefinition Height="Auto"/>
                            </Grid.RowDefinitions>
                            
                            <!-- Infrastructure Toolbar -->
                            <StackPanel Grid.Row="0" Orientation="Horizontal" Margin="0,0,0,16">
                                <StackPanel>
                                    <TextBlock Text="Infrastructure Devices" Style="{StaticResource SectionHeaderStyle}"/>
                                    <TextBlock Text="Network devices, servers, and infrastructure components" Foreground="#FFA0AEC0" FontSize="12"/>
                                </StackPanel>
                                <StackPanel Orientation="Horizontal" HorizontalAlignment="Right" VerticalAlignment="Bottom" Margin="32,0,0,0">
                                    <Border Background="#FF2D3748" CornerRadius="4" Padding="8,6" Margin="0,0,12,0">
                                        <StackPanel Orientation="Horizontal">
                                            <TextBlock Text="💻" FontSize="14" Margin="0,0,6,0" VerticalAlignment="Center"/>
                                            <TextBlock x:Name="InfrastructureResultCount" Text="0 devices" Foreground="#FF4299E1" 
                                                       FontSize="12" FontWeight="Medium" VerticalAlignment="Center"/>
                                        </StackPanel>
                                    </Border>
                                    <TextBox x:Name="InfrastructureSearchBox" Width="250" Height="32" 
                                             Background="#FF2D3748" Foreground="#FFE2E8F0" 
                                             BorderBrush="#FF4A5568" Padding="12,6"
                                             FontSize="13" Text="{Binding InfrastructureSearchText, UpdateSourceTrigger=PropertyChanged}"
                                             behaviors:WatermarkBehavior.Watermark="Search infrastructure..."
                                             behaviors:VisualFeedbackBehavior.EnableHoverEffect="True"
                                             behaviors:VisualFeedbackBehavior.HoverScale="1.02"
                                             behaviors:KeyboardNavigationBehavior.EnableEnhancedNavigation="True"/>
                                    <Button Content="☑️ Select All" Style="{StaticResource ModernButtonStyle}" Margin="12,0,0,0" Command="{Binding SelectAllInfrastructureCommand}"/>
                                    <Button Content="☐ Deselect All" Style="{StaticResource ModernButtonStyle}" Margin="8,0,0,0" Command="{Binding DeselectAllInfrastructureCommand}"/>
                                    <Button Content="📤 Export Selected" Style="{StaticResource ModernButtonStyle}" Margin="8,0,0,0" Command="{Binding ExportSelectedInfrastructureCommand}"/>
                                    <Button Content="📋 Copy Selected" Style="{StaticResource ModernButtonStyle}" Margin="8,0,0,0" Command="{Binding CopySelectedInfrastructureCommand}"/>
                                    <Button Content="📋 Copy All" Style="{StaticResource ModernButtonStyle}" Margin="8,0,0,0" Command="{Binding CopyAllInfrastructureCommand}"/>
                                    <Button Content="👁️ Columns" Style="{StaticResource ModernButtonStyle}" Margin="8,0,0,0" Command="{Binding ShowColumnVisibilityCommand}" CommandParameter="Infrastructure"/>
                                    <Button Content="🔍 Advanced Search" Style="{StaticResource ModernButtonStyle}" Background="#FF4299E1" Margin="8,0,0,0" Command="{Binding ShowInfrastructureAdvancedSearchCommand}"/>
                                </StackPanel>
                            </StackPanel>
                            
                            <!-- Loading Indicator for Infrastructure -->
                            <Border Grid.Row="1" Background="#FF1A202C" Padding="10" 
                                    Visibility="{Binding IsInfrastructureLoading, Converter={StaticResource BoolToVisibilityConverter}}">
                                <StackPanel Orientation="Horizontal" HorizontalAlignment="Center">
                                    <TextBlock Text="🔄" FontSize="16" Margin="0,0,10,0" RenderTransformOrigin="0.5,0.5">
                                        <TextBlock.RenderTransform>
                                            <RotateTransform x:Name="InfraLoadingRotation"/>
                                        </TextBlock.RenderTransform>
                                        <TextBlock.Triggers>
                                            <EventTrigger RoutedEvent="Loaded">
                                                <BeginStoryboard>
                                                    <Storyboard RepeatBehavior="Forever">
                                                        <DoubleAnimation Storyboard.TargetName="InfraLoadingRotation" 
                                                                       Storyboard.TargetProperty="Angle" 
                                                                       From="0" To="360" Duration="0:0:2"/>
                                                    </Storyboard>
                                                </BeginStoryboard>
                                            </EventTrigger>
                                        </TextBlock.Triggers>
                                    </TextBlock>
                                    <StackPanel>
                                        <TextBlock Text="{Binding InfrastructureLoadingMessage}" Foreground="#FF67D391" FontWeight="Medium"/>
                                        <ProgressBar Value="{Binding InfrastructureLoadingProgress}" Maximum="100" Width="200" Height="4" 
                                                   Background="#FF374151" Foreground="#FF10B981" Margin="0,5,0,0"/>
                                    </StackPanel>
                                </StackPanel>
                            </Border>
                            
                            <DataGrid x:Name="InfrastructureDataGrid" Grid.Row="1" ItemsSource="{Binding Infrastructure}" Style="{StaticResource ModernDataGridStyle}"
                                      CanUserSortColumns="True" AutoGenerateColumns="False" SelectionMode="Extended"
                                      VirtualizingStackPanel.IsVirtualizing="True" 
                                      EnableRowVirtualization="True" 
                                      EnableColumnVirtualization="True"
                                      behaviors:ColumnVisibilityBehavior.GridName="Infrastructure"
                                      behaviors:VirtualizationBehavior.EnableVirtualization="True"
                                      behaviors:VirtualizationBehavior.VirtualizationMode="Recycling"
                                      behaviors:VirtualizationBehavior.ScrollUnit="Item"
                                      behaviors:VirtualizationBehavior.EnableColumnVirtualization="True"
                                      behaviors:VirtualizationBehavior.EnableRowVirtualization="True"
                                      behaviors:VisualFeedbackBehavior.EnableHoverEffect="True"
                                      behaviors:VisualFeedbackBehavior.EnableLoadingState="True"
                                      behaviors:VisualFeedbackBehavior.IsLoading="{Binding IsInfrastructureLoading}"
                                      behaviors:KeyboardNavigationBehavior.EnableVirtualizedNavigation="True"
                                      behaviors:ResponsiveLayoutBehavior.AdaptiveColumns="True">
                                <DataGrid.Columns>
                                    <DataGridCheckBoxColumn Header="✓" Width="40" Binding="{Binding IsSelected, Mode=TwoWay}"/>
                                    <DataGridTextColumn Header="Device Name" Binding="{Binding Name}" Width="200" CanUserSort="True" SortMemberPath="Name">
                                        <DataGridTextColumn.HeaderStyle>
                                            <Style TargetType="DataGridColumnHeader">
                                                <Setter Property="Background" Value="{StaticResource PrimaryGradient}"/>
                                                <Setter Property="Foreground" Value="White"/>
                                                <Setter Property="FontWeight" Value="SemiBold"/>
                                                <Setter Property="Padding" Value="12,8"/>
                                                <Setter Property="HorizontalContentAlignment" Value="Left"/>
                                            </Style>
                                        </DataGridTextColumn.HeaderStyle>
                                    </DataGridTextColumn>
                                    <DataGridTextColumn Header="Type" Binding="{Binding Type}" Width="150" CanUserSort="True" SortMemberPath="Type"/>
                                    <DataGridTextColumn Header="IP Address" Binding="{Binding IPAddress}" Width="120" CanUserSort="True" SortMemberPath="IPAddress"/>
                                    <DataGridTextColumn Header="Status" Binding="{Binding Status}" Width="100" CanUserSort="True" SortMemberPath="Status"/>
                                    <DataGridTextColumn Header="OS" Binding="{Binding OperatingSystem}" Width="150" CanUserSort="True" SortMemberPath="OperatingSystem"/>
                                    <DataGridTextColumn Header="Version" Binding="{Binding Version}" Width="120" CanUserSort="True" SortMemberPath="Version"/>
                                    <DataGridTextColumn Header="Location" Binding="{Binding Location}" Width="120" CanUserSort="True" SortMemberPath="Location"/>
                                    <DataGridTextColumn Header="Manufacturer" Binding="{Binding Manufacturer}" Width="120" CanUserSort="True" SortMemberPath="Manufacturer"/>
                                    <DataGridTextColumn Header="Model" Binding="{Binding Model}" Width="140" CanUserSort="True" SortMemberPath="Model"/>
                                    <DataGridTextColumn Header="Last Seen" Binding="{Binding LastSeen}" Width="140" CanUserSort="True" SortMemberPath="LastSeen"/>
                                    <DataGridTextColumn Header="Description" Binding="{Binding Description}" Width="200" CanUserSort="True" SortMemberPath="Description"/>
                                </DataGrid.Columns>
                            </DataGrid>
                            
                            <!-- Empty State Message -->
                            <StackPanel Grid.Row="1" VerticalAlignment="Center" HorizontalAlignment="Center">
                                <StackPanel.Style>
                                    <Style TargetType="StackPanel">
                                        <Setter Property="Visibility" Value="Collapsed"/>
                                        <Style.Triggers>
                                            <DataTrigger Binding="{Binding Infrastructure.Count}" Value="0">
                                                <Setter Property="Visibility" Value="Visible"/>
                                            </DataTrigger>
                                        </Style.Triggers>
                                    </Style>
                                </StackPanel.Style>
                                <TextBlock Text="💻" FontSize="48" HorizontalAlignment="Center" Margin="0,0,0,16" Opacity="0.3"/>
                                <TextBlock Text="No infrastructure devices found" 
                                           FontSize="18" 
                                           FontWeight="SemiBold" 
                                           Foreground="#FFA0AEC0" 
                                           HorizontalAlignment="Center"
                                           Margin="0,0,0,8"/>
                                <TextBlock Text="Run a discovery operation to populate infrastructure data"
                                           FontSize="14"
                                           Foreground="#FF718096"
                                           HorizontalAlignment="Center"/>
                            </StackPanel>
                            
                            <!-- Infrastructure Pagination Controls -->
                            <Border Grid.Row="2" Background="#FF2D3748" Margin="0,8,0,0" CornerRadius="8" Padding="12,8">
                                <Border.Style>
                                    <Style TargetType="Border">
                                        <Setter Property="Visibility" Value="Visible"/>
                                        <Style.Triggers>
                                            <DataTrigger Binding="{Binding Infrastructure.Count}" Value="0">
                                                <Setter Property="Visibility" Value="Collapsed"/>
                                            </DataTrigger>
                                        </Style.Triggers>
                                    </Style>
                                </Border.Style>
                                <Grid>
                                    <Grid.ColumnDefinitions>
                                        <ColumnDefinition Width="Auto"/>
                                        <ColumnDefinition Width="*"/>
                                        <ColumnDefinition Width="Auto"/>
                                    </Grid.ColumnDefinitions>
                                    
                                    <!-- Page Info -->
                                    <TextBlock Grid.Column="0" 
                                               Text="{Binding InfrastructurePageInfo}" 
                                               Foreground="#FFE2E8F0" 
                                               VerticalAlignment="Center"
                                               FontSize="13"/>
                                    
                                    <!-- Page Navigation -->
                                    <StackPanel Grid.Column="2" Orientation="Horizontal" VerticalAlignment="Center">
                                        <!-- First Page Button -->
                                        <Button Content="⏮️" 
                                                Command="{Binding FirstInfrastructurePageCommand}"
                                                IsEnabled="{Binding HasPreviousInfrastructurePage}"
                                                Style="{StaticResource ModernButtonStyle}"
                                                Width="32" Height="32" 
                                                Margin="0,0,4,0"
                                                ToolTip="First Page"
                                                FontSize="14"/>
                                        
                                        <!-- Previous Page Button -->
                                        <Button Content="◀️" 
                                                Command="{Binding PreviousInfrastructurePageCommand}"
                                                IsEnabled="{Binding HasPreviousInfrastructurePage}"
                                                Style="{StaticResource ModernButtonStyle}"
                                                Width="32" Height="32" 
                                                Margin="0,0,4,0"
                                                ToolTip="Previous Page"
                                                FontSize="14"/>
                                        
                                        <!-- Current Page Info -->
                                        <Border Background="#FF4A5568" 
                                                CornerRadius="4" 
                                                Padding="8,4" 
                                                Margin="0,0,4,0">
                                            <TextBlock>
                                                <Run Text="Page "/>
                                                <Run Text="{Binding CurrentInfrastructurePage, Mode=OneWay}"/>
                                                <Run Text=" of "/>
                                                <Run Text="{Binding TotalInfrastructurePages, Mode=OneWay}"/>
                                            </TextBlock>
                                        </Border>
                                        
                                        <!-- Next Page Button -->
                                        <Button Content="▶️" 
                                                Command="{Binding NextInfrastructurePageCommand}"
                                                IsEnabled="{Binding HasNextInfrastructurePage}"
                                                Style="{StaticResource ModernButtonStyle}"
                                                Width="32" Height="32" 
                                                Margin="0,0,4,0"
                                                ToolTip="Next Page"
                                                FontSize="14"/>
                                        
                                        <!-- Last Page Button -->
                                        <Button Content="⏭️" 
                                                Command="{Binding LastInfrastructurePageCommand}"
                                                IsEnabled="{Binding HasNextInfrastructurePage}"
                                                Style="{StaticResource ModernButtonStyle}"
                                                Width="32" Height="32"
                                                ToolTip="Last Page"
                                                FontSize="14"/>
                                    </StackPanel>
                                </Grid>
                            </Border>
                        </Grid>
                    </Border>
                </Grid>
            </ScrollViewer>
            
            <!-- Enhanced Groups View -->
            <ScrollViewer Grid.Row="1" x:Name="GroupsView" Visibility="{Binding IsGroupsVisible, Converter={StaticResource BoolToVisibilityConverter}}" VerticalScrollBarVisibility="Auto">
                <Grid Margin="32">
                    <Grid.RowDefinitions>
                        <RowDefinition Height="Auto"/>
                        <RowDefinition Height="Auto"/>
                        <RowDefinition Height="*"/>
                        <RowDefinition Height="Auto"/>
                    </Grid.RowDefinitions>
                    
                    <!-- Header -->
                    <Border Grid.Row="0" Style="{StaticResource SectionBorderStyle}" Margin="0,0,0,24">
                        <Grid>
                            <Grid.ColumnDefinitions>
                                <ColumnDefinition Width="*"/>
                                <ColumnDefinition Width="Auto"/>
                            </Grid.ColumnDefinitions>
                            
                            <StackPanel Grid.Column="0">
                                <TextBlock Text="Groups" Style="{StaticResource HeaderTextStyle}"/>
                                <TextBlock Text="Manage security groups, distribution lists, and group memberships" Foreground="#FFA0AEC0" FontSize="16"/>
                            </StackPanel>
                            
                            <StackPanel Grid.Column="1" Orientation="Horizontal" VerticalAlignment="Bottom">
                                <!-- Refresh Status Indicator -->
                                <Border Background="#FF2D3748" CornerRadius="4" Padding="8,6" Margin="0,0,8,0">
                                    <StackPanel Orientation="Horizontal">
                                        <TextBlock Text="🕒" FontSize="12" Margin="0,0,6,0" VerticalAlignment="Center"/>
                                        <TextBlock Text="{Binding RefreshService.ViewStatuses[Groups].LastRefreshText}" 
                                                   Foreground="#FFA0AEC0" FontSize="11" VerticalAlignment="Center"/>
                                    </StackPanel>
                                </Border>
                                <!-- Progress Bar -->
                                <Border Background="#FF2D3748" CornerRadius="4" Padding="4" Margin="0,0,8,0"
                                        Visibility="{Binding RefreshService.ViewStatuses[Groups].IsRefreshing, Converter={StaticResource BoolToVisibilityConverter}}">
                                    <ProgressBar Width="60" Height="16" 
                                               Value="{Binding RefreshService.ViewStatuses[Groups].RefreshProgress}"
                                               Background="#FF1A202C" Foreground="#FF48BB78" BorderThickness="0"/>
                                </Border>
                                <!-- Refresh Button -->
                                <Button Content="🔄" ToolTip="Refresh Groups" Style="{StaticResource ModernButtonStyle}" 
                                        Background="{StaticResource AccentGradient}" Command="{Binding RefreshGroupsCommand}" 
                                        Width="32" Height="32" Margin="0,0,8,0" FontSize="14"/>
                                <Button Content="📤 Export Groups" Style="{StaticResource ModernButtonStyle}" 
                                        Background="{StaticResource AccentGradient}" Command="{Binding ExportGroupsCommand}"/>
                            </StackPanel>
                        </Grid>
                    </Border>
                    
                    <!-- Toolbar -->
                    <Border Grid.Row="1" Style="{StaticResource SectionBorderStyle}" Padding="20" Margin="0,0,0,16">
                        <StackPanel Orientation="Horizontal" VerticalAlignment="Center">
                            <TextBox x:Name="GroupSearchBox" Width="300" Height="36" Padding="12,8"
                                     Style="{StaticResource ModernTextBoxStyle}"
                                     FontSize="13" Text="{Binding GroupSearchText, UpdateSourceTrigger=PropertyChanged}"
                                     behaviors:WatermarkBehavior.Watermark="Search groups..."/>
                            <Button Content="☑️ Select All" Style="{StaticResource ModernButtonStyle}" Margin="12,0,0,0" Command="{Binding SelectAllGroupsCommand}"/>
                            <Button Content="☐ Deselect All" Style="{StaticResource ModernButtonStyle}" Margin="8,0,0,0" Command="{Binding DeselectAllGroupsCommand}"/>
                            <Button Content="📤 Export Selected" Style="{StaticResource ModernButtonStyle}" Margin="8,0,0,0" Command="{Binding ExportSelectedGroupsCommand}"/>
                            <Button Content="📋 Copy Selected" Style="{StaticResource ModernButtonStyle}" Margin="8,0,0,0" Command="{Binding CopySelectedGroupsCommand}"/>
                            <Button Content="📋 Copy All" Style="{StaticResource ModernButtonStyle}" Margin="8,0,0,0" Command="{Binding CopyAllGroupsCommand}"/>
                            <Button Content="👁️ Columns" Style="{StaticResource ModernButtonStyle}" Margin="8,0,0,0" Command="{Binding ShowColumnVisibilityCommand}" CommandParameter="Groups"/>
                            <Button Content="🔍 Advanced Search" Style="{StaticResource ModernButtonStyle}" Background="#FF4299E1" Margin="8,0,0,0" Command="{Binding ShowGroupsAdvancedSearchCommand}"/>
                            <Button Content="🗑️ Delete Selected" Style="{StaticResource ModernButtonStyle}" Background="{StaticResource DangerGradient}" Margin="8,0,0,0" Command="{Binding DeleteSelectedGroupsCommand}"/>
                        </StackPanel>
                    </Border>
                    
                    <!-- Data Grid -->
                    <Border Grid.Row="2" Style="{StaticResource SectionBorderStyle}" Padding="0" Margin="0,0,0,16">
                        <Grid>
                            <Grid.RowDefinitions>
                                <RowDefinition Height="Auto"/>
                                <RowDefinition Height="*"/>
                            </Grid.RowDefinitions>
                            
                            <!-- Loading Indicator for Groups -->
                            <Border Grid.Row="0" Background="#FF1A202C" Padding="10" 
                                    Visibility="{Binding IsGroupsLoading, Converter={StaticResource BoolToVisibilityConverter}}">
                                <StackPanel Orientation="Horizontal" HorizontalAlignment="Center">
                                    <TextBlock Text="🔄" FontSize="16" Margin="0,0,10,0" RenderTransformOrigin="0.5,0.5">
                                        <TextBlock.RenderTransform>
                                            <RotateTransform x:Name="GroupsLoadingRotation"/>
                                        </TextBlock.RenderTransform>
                                        <TextBlock.Triggers>
                                            <EventTrigger RoutedEvent="Loaded">
                                                <BeginStoryboard>
                                                    <Storyboard RepeatBehavior="Forever">
                                                        <DoubleAnimation Storyboard.TargetName="GroupsLoadingRotation" 
                                                                       Storyboard.TargetProperty="Angle" 
                                                                       From="0" To="360" Duration="0:0:2"/>
                                                    </Storyboard>
                                                </BeginStoryboard>
                                            </EventTrigger>
                                        </TextBlock.Triggers>
                                    </TextBlock>
                                    <StackPanel>
                                        <TextBlock Text="{Binding GroupsLoadingMessage}" Foreground="#FF67D391" FontWeight="Medium"/>
                                        <ProgressBar Value="{Binding GroupsLoadingProgress}" Maximum="100" Width="200" Height="4" 
                                                   Background="#FF374151" Foreground="#FF10B981" Margin="0,5,0,0"/>
                                    </StackPanel>
                                </StackPanel>
                            </Border>
                            
                            <DataGrid x:Name="GroupsDataGrid" Grid.Row="1" ItemsSource="{Binding Groups}" Style="{StaticResource ModernDataGridStyle}" 
                                      CanUserSortColumns="True" AutoGenerateColumns="False" SelectionMode="Extended"
                                      VirtualizingStackPanel.IsVirtualizing="True" 
                                      EnableRowVirtualization="True" 
                                      EnableColumnVirtualization="True"
                                      behaviors:ColumnVisibilityBehavior.GridName="Groups"
                                      behaviors:VirtualizationBehavior.EnableVirtualization="True"
                                      behaviors:VirtualizationBehavior.VirtualizationMode="Recycling"
                                      behaviors:VirtualizationBehavior.ScrollUnit="Item"
                                      behaviors:VirtualizationBehavior.EnableColumnVirtualization="True"
                                      behaviors:VirtualizationBehavior.EnableRowVirtualization="True">
                                <DataGrid.Columns>
                                    <DataGridCheckBoxColumn Header="✓" Width="40" Binding="{Binding IsSelected, Mode=TwoWay}"/>
                                    <DataGridTextColumn Header="Name" Binding="{Binding DisplayName}" Width="200" CanUserSort="True" SortMemberPath="DisplayName"/>
                                    <DataGridTextColumn Header="Description" Binding="{Binding Description}" Width="250" CanUserSort="True" SortMemberPath="Description"/>
                                    <DataGridTextColumn Header="Type" Binding="{Binding Type}" Width="120" CanUserSort="True" SortMemberPath="Type"/>
                                    <DataGridTextColumn Header="Email" Binding="{Binding Mail}" Width="200" CanUserSort="True" SortMemberPath="Mail"/>
                                    <DataGridTextColumn Header="Members" Binding="{Binding MemberCount}" Width="80" CanUserSort="True" SortMemberPath="MemberCount"/>
                                    <DataGridTextColumn Header="Owners" Binding="{Binding OwnerCount}" Width="80" CanUserSort="True" SortMemberPath="OwnerCount"/>
                                    <DataGridTextColumn Header="Created" Binding="{Binding CreatedDateTime}" Width="140" CanUserSort="True" SortMemberPath="CreatedDateTime"/>
                                    <DataGridTextColumn Header="Visibility" Binding="{Binding Visibility}" Width="100" CanUserSort="True" SortMemberPath="Visibility"/>
                                </DataGrid.Columns>
                            </DataGrid>
                        </Grid>
                    </Border>
                    
                    <!-- Pagination -->
                    <Border Grid.Row="3" Style="{StaticResource SectionBorderStyle}" Padding="20">
                        <Grid>
                            <Grid.ColumnDefinitions>
                                <ColumnDefinition Width="*"/>
                                <ColumnDefinition Width="Auto"/>
                                <ColumnDefinition Width="*"/>
                            </Grid.ColumnDefinitions>
                            
                            <!-- Items Info -->
                            <StackPanel Grid.Column="0" Orientation="Horizontal" VerticalAlignment="Center">
                                <TextBlock Text="📊" FontSize="16" Margin="0,0,8,0"/>
                                <TextBlock Text="{Binding GroupPageInfo}" 
                                           FontSize="14" Foreground="#FFA0AEC0" VerticalAlignment="Center"/>
                            </StackPanel>
                            
                            <!-- Navigation Controls -->
                            <StackPanel Grid.Column="1" Orientation="Horizontal" HorizontalAlignment="Center">
                                <!-- First Page Button -->
                                <Button Content="⏮️" 
                                        Command="{Binding FirstGroupPageCommand}"
                                        IsEnabled="{Binding HasPreviousGroupPage}"
                                        Style="{StaticResource ModernButtonStyle}"
                                        Width="32" Height="32"
                                        ToolTip="First Page"
                                        FontSize="14"/>
                                
                                <!-- Previous Page Button -->
                                <Button Content="◀️" 
                                        Command="{Binding PreviousGroupPageCommand}"
                                        IsEnabled="{Binding HasPreviousGroupPage}"
                                        Style="{StaticResource ModernButtonStyle}"
                                        Width="32" Height="32"
                                        ToolTip="Previous Page"
                                        FontSize="14" Margin="4,0"/>
                                
                                <!-- Page Info -->
                                <Border Background="#FF2D3748" CornerRadius="6" Padding="12,6" Margin="8,0">
                                    <TextBlock FontSize="14" Foreground="#FFA0AEC0" VerticalAlignment="Center">
                                        <Run Text="Page"/>
                                        <Run Text="{Binding CurrentGroupPage, Mode=OneWay}"/>
                                        <Run Text="of"/>
                                        <Run Text="{Binding TotalGroupPages, Mode=OneWay}"/>
                                    </TextBlock>
                                </Border>
                                
                                <!-- Next Page Button -->
                                <Button Content="▶️" 
                                        Command="{Binding NextGroupPageCommand}"
                                        IsEnabled="{Binding HasNextGroupPage}"
                                        Style="{StaticResource ModernButtonStyle}"
                                        Width="32" Height="32"
                                        ToolTip="Next Page"
                                        FontSize="14" Margin="4,0"/>
                                
                                <!-- Last Page Button -->
                                <Button Content="⏭️" 
                                        Command="{Binding LastGroupPageCommand}"
                                        IsEnabled="{Binding HasNextGroupPage}"
                                        Style="{StaticResource ModernButtonStyle}"
                                        Width="32" Height="32"
                                        ToolTip="Last Page"
                                        FontSize="14"/>
                            </StackPanel>
                        </Grid>
                    </Border>
                </Grid>
            </ScrollViewer>
            
            <!-- Enhanced Migration Waves View -->
            <ScrollViewer Grid.Row="1" x:Name="WavesView" Visibility="{Binding IsWavesVisible, Converter={StaticResource BoolToVisibilityConverter}}" VerticalScrollBarVisibility="Auto">
                <Grid Margin="32">
                    <Grid.RowDefinitions>
                        <RowDefinition Height="Auto"/>
                        <RowDefinition Height="Auto"/>
                        <RowDefinition Height="*"/>
                    </Grid.RowDefinitions>
                    
                    <StackPanel Grid.Row="0" Orientation="Horizontal" Margin="0,0,0,24">
                        <StackPanel>
                            <TextBlock Text="Migration Waves" Style="{StaticResource HeaderTextStyle}"/>
                            <TextBlock Text="Strategic migration planning with dependency mapping and timeline visualization" Foreground="#FFA0AEC0" FontSize="16"/>
                        </StackPanel>
                        <StackPanel Orientation="Horizontal" HorizontalAlignment="Right" VerticalAlignment="Bottom" Margin="32,0,0,0">
                            <Button Content="🔄 Refresh Data" Style="{StaticResource ModernButtonStyle}" 
                                    Background="{StaticResource AccentGradient}" Command="{Binding RefreshDataCommand}" 
                                    Margin="0,0,12,0"/>
                            <Button Content="🌊 Generate Waves" Command="{Binding GenerateWavesCommand}" Style="{StaticResource ModernButtonStyle}" Background="{StaticResource AccentGradient}" Margin="0,0,12,0"/>
                            <Button Content="📅 Timeline View" Command="{Binding TimelineViewCommand}" Style="{StaticResource ModernButtonStyle}" Background="{StaticResource SuccessGradient}"/>
                        </StackPanel>
                    </StackPanel>
                    
                    <Grid Grid.Row="1" Margin="0,0,0,24">
                        <Grid.ColumnDefinitions>
                            <ColumnDefinition Width="*"/>
                            <ColumnDefinition Width="*"/>
                            <ColumnDefinition Width="*"/>
                            <ColumnDefinition Width="*"/>
                        </Grid.ColumnDefinitions>
                        
                        <Border Grid.Column="0" Style="{StaticResource MetricCardStyle}">
                            <StackPanel>
                                <StackPanel Orientation="Horizontal" Margin="0,0,0,8">
                                    <TextBlock Text="🌊" FontSize="20" Margin="0,0,8,0"/>
                                    <StackPanel>
                                        <TextBlock Text="5" Foreground="#FF4299E1" FontSize="24" FontWeight="Bold"/>
                                        <TextBlock Text="Migration Waves" Foreground="#FFA0AEC0" FontSize="11"/>
                                    </StackPanel>
                                </StackPanel>
                                <TextBlock Text="Optimized grouping" Foreground="#FF63B3ED" FontSize="10"/>
                            </StackPanel>
                        </Border>
                        
                        <Border Grid.Column="1" Style="{StaticResource MetricCardStyle}">
                            <StackPanel>
                                <StackPanel Orientation="Horizontal" Margin="0,0,0,8">
                                    <TextBlock Text="⚡" FontSize="20" Margin="0,0,8,0"/>
                                    <StackPanel>
                                        <TextBlock x:Name="HighPriorityUsersTextBlock" Text="0" Foreground="#FF48BB78" FontSize="24" FontWeight="Bold"/>
                                        <TextBlock Text="High Priority Users" Foreground="#FFA0AEC0" FontSize="11"/>
                                    </StackPanel>
                                </StackPanel>
                                <TextBlock Text="Wave 1 candidates" Foreground="#FF9AE6B4" FontSize="10"/>
                            </StackPanel>
                        </Border>
                        
                        <Border Grid.Column="2" Style="{StaticResource MetricCardStyle}">
                            <StackPanel>
                                <StackPanel Orientation="Horizontal" Margin="0,0,0,8">
                                    <TextBlock Text="🔄" FontSize="20" Margin="0,0,8,0"/>
                                    <StackPanel>
                                        <TextBlock Text="67" Foreground="#FFED8936" FontSize="24" FontWeight="Bold"/>
                                        <TextBlock Text="Dependencies" Foreground="#FFA0AEC0" FontSize="11"/>
                                    </StackPanel>
                                </StackPanel>
                                <TextBlock Text="Mapped relations" Foreground="#FFFBB859" FontSize="10"/>
                            </StackPanel>
                        </Border>
                        
                        <Border Grid.Column="3" Style="{StaticResource MetricCardStyle}">
                            <StackPanel>
                                <StackPanel Orientation="Horizontal" Margin="0,0,0,8">
                                    <TextBlock Text="📅" FontSize="20" Margin="0,0,8,0"/>
                                    <StackPanel>
                                        <TextBlock Text="12" Foreground="#FF9F7AEA" FontSize="24" FontWeight="Bold"/>
                                        <TextBlock Text="Weeks Timeline" Foreground="#FFA0AEC0" FontSize="11"/>
                                    </StackPanel>
                                </StackPanel>
                                <TextBlock Text="Estimated duration" Foreground="#FFD6BCFA" FontSize="10"/>
                            </StackPanel>
                        </Border>
                    </Grid>
                    
                    <Border Grid.Row="2" Style="{StaticResource ModernCardStyle}">
                        <Grid>
                            <Grid.ColumnDefinitions>
                                <ColumnDefinition Width="2*"/>
                                <ColumnDefinition Width="*"/>
                            </Grid.ColumnDefinitions>
                            
                            <StackPanel Grid.Column="0">
                                <TextBlock Text="Wave Assignment Details" Style="{StaticResource SectionHeaderStyle}"/>
                                <DataGrid x:Name="WavesDataGrid" Style="{StaticResource ModernDataGridStyle}" Height="400" 
                                          AllowDrop="True" Drop="WavesDataGrid_Drop" DragOver="WavesDataGrid_DragOver"
                                          MouseMove="WavesDataGrid_MouseMove" PreviewMouseLeftButtonDown="WavesDataGrid_PreviewMouseLeftButtonDown"
                                          VirtualizingStackPanel.IsVirtualizing="True" 
                                          EnableRowVirtualization="True" 
                                          EnableColumnVirtualization="True"
                                          behaviors:VirtualizationBehavior.EnableVirtualization="True"
                                          behaviors:VirtualizationBehavior.EnableColumnVirtualization="True"
                                          behaviors:VirtualizationBehavior.EnableRowVirtualization="True">
                                    <DataGrid.Columns>
                                        <DataGridTextColumn Header="User Name" Binding="{Binding UserName}" Width="150">
                                            <DataGridTextColumn.HeaderStyle>
                                                <Style TargetType="DataGridColumnHeader">
                                                    <Setter Property="Background" Value="{StaticResource PrimaryGradient}"/>
                                                    <Setter Property="Foreground" Value="White"/>
                                                    <Setter Property="FontWeight" Value="SemiBold"/>
                                                    <Setter Property="Padding" Value="12,8"/>
                                                </Style>
                                            </DataGridTextColumn.HeaderStyle>
                                        </DataGridTextColumn>
                                        <DataGridTextColumn Header="Email" Binding="{Binding Email}" Width="200"/>
                                        <DataGridTextColumn Header="Department" Binding="{Binding Department}" Width="120"/>
                                        <DataGridTextColumn Header="Wave" Binding="{Binding Wave}" Width="60"/>
                                        <DataGridTextColumn Header="Priority" Binding="{Binding Priority}" Width="80"/>
                                        <DataGridTextColumn Header="Complexity" Binding="{Binding Complexity}" Width="80"/>
                                        <DataGridTextColumn Header="Dependencies" Binding="{Binding Dependencies}" Width="100"/>
                                        <DataGridTextColumn Header="Status" Binding="{Binding Status}" Width="100"/>
                                        <DataGridTextColumn Header="Est. Duration" Binding="{Binding EstimatedDuration}" Width="100"/>
                                        <DataGridTextColumn Header="Risk Level" Binding="{Binding RiskLevel}" Width="100"/>
                                    </DataGrid.Columns>
                                </DataGrid>
                            </StackPanel>
                            
                            <StackPanel Grid.Column="1" Margin="24,0,0,0">
                                <TextBlock Text="Wave Timeline" Style="{StaticResource SectionHeaderStyle}"/>
                                <Border Background="#FF2D3748" CornerRadius="6" Padding="16">
                                    <StackPanel>
                                        <Border x:Name="Wave1DropZone" Tag="1" Margin="0,0,0,16" Background="Transparent" 
                                                AllowDrop="True" Drop="WaveDropZone_Drop" DragOver="WaveDropZone_DragOver" 
                                                DragLeave="WaveDropZone_DragLeave" CornerRadius="4" BorderThickness="2" BorderBrush="Transparent">
                                            <StackPanel>
                                                <TextBlock Text="Wave 1 - Executive &amp; IT" Foreground="#FF4299E1" FontSize="13" FontWeight="Medium"/>
                                                <TextBlock x:Name="Wave1UserCount" Text="Week 1-2 • 0 users" Foreground="#FFA0AEC0" FontSize="11"/>
                                                <ProgressBar Value="100" Maximum="100" Height="4" Background="#FF1A202C" Foreground="#FF4299E1" BorderThickness="0" Margin="0,4,0,0"/>
                                            </StackPanel>
                                        </Border>
                                        
                                        <Border x:Name="Wave2DropZone" Tag="2" Margin="0,0,0,16" Background="Transparent" 
                                                AllowDrop="True" Drop="WaveDropZone_Drop" DragOver="WaveDropZone_DragOver" 
                                                DragLeave="WaveDropZone_DragLeave" CornerRadius="4" BorderThickness="2" BorderBrush="Transparent">
                                            <StackPanel>
                                                <TextBlock Text="Wave 2 - Finance &amp; Legal" Foreground="#FF48BB78" FontSize="13" FontWeight="Medium"/>
                                                <TextBlock x:Name="Wave2UserCount" Text="Week 3-5 • 189 users" Foreground="#FFA0AEC0" FontSize="11"/>
                                                <ProgressBar Value="65" Maximum="100" Height="4" Background="#FF1A202C" Foreground="#FF48BB78" BorderThickness="0" Margin="0,4,0,0"/>
                                            </StackPanel>
                                        </Border>
                                        
                                        <Border x:Name="Wave3DropZone" Tag="3" Margin="0,0,0,16" Background="Transparent" 
                                                AllowDrop="True" Drop="WaveDropZone_Drop" DragOver="WaveDropZone_DragOver" 
                                                DragLeave="WaveDropZone_DragLeave" CornerRadius="4" BorderThickness="2" BorderBrush="Transparent">
                                            <StackPanel>
                                                <TextBlock Text="Wave 3 - Sales &amp; Marketing" Foreground="#FFED8936" FontSize="13" FontWeight="Medium"/>
                                                <TextBlock x:Name="Wave3UserCount" Text="Week 6-8 • 456 users" Foreground="#FFA0AEC0" FontSize="11"/>
                                                <ProgressBar Value="20" Maximum="100" Height="4" Background="#FF1A202C" Foreground="#FFED8936" BorderThickness="0" Margin="0,4,0,0"/>
                                            </StackPanel>
                                        </Border>
                                        
                                        <Border x:Name="Wave4DropZone" Tag="4" Margin="0,0,0,16" Background="Transparent" 
                                                AllowDrop="True" Drop="WaveDropZone_Drop" DragOver="WaveDropZone_DragOver" 
                                                DragLeave="WaveDropZone_DragLeave" CornerRadius="4" BorderThickness="2" BorderBrush="Transparent">
                                            <StackPanel>
                                                <TextBlock Text="Wave 4 - Operations" Foreground="#FF9F7AEA" FontSize="13" FontWeight="Medium"/>
                                                <TextBlock x:Name="Wave4UserCount" Text="Week 9-11 • 298 users" Foreground="#FFA0AEC0" FontSize="11"/>
                                                <ProgressBar Value="0" Maximum="100" Height="4" Background="#FF1A202C" Foreground="#FF9F7AEA" BorderThickness="0" Margin="0,4,0,0"/>
                                            </StackPanel>
                                        </Border>
                                        
                                        <Border x:Name="Wave5DropZone" Tag="5" Background="Transparent" 
                                                AllowDrop="True" Drop="WaveDropZone_Drop" DragOver="WaveDropZone_DragOver" 
                                                DragLeave="WaveDropZone_DragLeave" CornerRadius="4" BorderThickness="2" BorderBrush="Transparent">
                                            <StackPanel>
                                                <TextBlock Text="Wave 5 - General Users" Foreground="#FFF56565" FontSize="13" FontWeight="Medium"/>
                                                <TextBlock x:Name="Wave5UserCount" Text="Week 12+ • 70 users" Foreground="#FFA0AEC0" FontSize="11"/>
                                                <ProgressBar Value="0" Maximum="100" Height="4" Background="#FF1A202C" Foreground="#FFF56565" BorderThickness="0" Margin="0,4,0,0"/>
                                            </StackPanel>
                                        </Border>
                                    </StackPanel>
                                </Border>
                                
                                <TextBlock Text="Risk Assessment" Style="{StaticResource SectionHeaderStyle}" Margin="0,16,0,8"/>
                                <Border Background="#FF2D3748" CornerRadius="6" Padding="16">
                                    <StackPanel>
                                        <StackPanel Orientation="Horizontal" Margin="0,0,0,8">
                                            <Ellipse Width="8" Height="8" Fill="#FF48BB78" Margin="0,0,8,0"/>
                                            <TextBlock Text="Low Risk: 67%" Foreground="#FF9AE6B4" FontSize="12"/>
                                        </StackPanel>
                                        
                                        <StackPanel Orientation="Horizontal" Margin="0,0,0,8">
                                            <Ellipse Width="8" Height="8" Fill="#FFED8936" Margin="0,0,8,0"/>
                                            <TextBlock Text="Medium Risk: 28%" Foreground="#FFFBB859" FontSize="12"/>
                                        </StackPanel>
                                        
                                        <StackPanel Orientation="Horizontal">
                                            <Ellipse Width="8" Height="8" Fill="#FFF56565" Margin="0,0,8,0"/>
                                            <TextBlock Text="High Risk: 5%" Foreground="#FFFED7D7" FontSize="12"/>
                                        </StackPanel>
                                    </StackPanel>
                                </Border>
                            </StackPanel>
                        </Grid>
                    </Border>
                </Grid>
            </ScrollViewer>
            
            <!-- Migrate View -->
            <Grid Grid.Row="1" x:Name="MigrateView" Visibility="{Binding IsMigrateVisible, Converter={StaticResource BoolToVisibilityConverter}}" Margin="30">
                <Grid.RowDefinitions>
                    <RowDefinition Height="Auto"/>
                    <RowDefinition Height="*"/>
                </Grid.RowDefinitions>
                
                <TextBlock Grid.Row="0" Text="Migration" Style="{StaticResource HeaderTextStyle}"/>
                
                <TabControl Grid.Row="1" Background="Transparent" BorderThickness="0">
                    <TabControl.Resources>
                        <Style TargetType="TabItem">
                            <Setter Property="Foreground" Value="White"/>
                            <Setter Property="Background" Value="#FF2D2D30"/>
                            <Setter Property="BorderThickness" Value="0"/>
                            <Setter Property="Padding" Value="20,10"/>
                            <Setter Property="Template">
                                <Setter.Value>
                                    <ControlTemplate TargetType="TabItem">
                                        <Border Background="{TemplateBinding Background}"
                                                BorderBrush="{TemplateBinding BorderBrush}"
                                                BorderThickness="{TemplateBinding BorderThickness}"
                                                Margin="0,0,2,0">
                                            <ContentPresenter x:Name="ContentSite"
                                                              VerticalAlignment="Center"
                                                              HorizontalAlignment="Center"
                                                              ContentSource="Header"
                                                              Margin="{TemplateBinding Padding}"/>
                                        </Border>
                                        <ControlTemplate.Triggers>
                                            <Trigger Property="IsSelected" Value="True">
                                                <Setter Property="Background" Value="#FF007ACC"/>
                                            </Trigger>
                                        </ControlTemplate.Triggers>
                                    </ControlTemplate>
                                </Setter.Value>
                            </Setter>
                        </Style>
                    </TabControl.Resources>
                    
                    <TabItem Header="User Migration">
                        <Grid Margin="20">
                            <Grid.RowDefinitions>
                                <RowDefinition Height="Auto"/>
                                <RowDefinition Height="Auto"/>
                                <RowDefinition Height="*"/>
                            </Grid.RowDefinitions>
                            
                            <TextBlock Grid.Row="0" Text="User Account Migration" 
                                       Foreground="White" FontSize="18" Margin="0,0,0,20"/>
                            
                            <StackPanel Grid.Row="1" Orientation="Horizontal" Margin="0,0,0,20">
                                <Button Content="Select Users" Command="{Binding SelectUsersCommand}"
                                        Background="#FF3E3E42" Foreground="White"
                                        Padding="15,8" Margin="0,0,10,0" BorderThickness="0"/>
                                <Button Content="Map Security Groups" Command="{Binding MapSecurityGroupsCommand}"
                                        Background="#FF3E3E42" Foreground="White"
                                        Padding="15,8" Margin="0,0,10,0" BorderThickness="0"/>
                                <Button Content="Start Migration" Command="{Binding StartUserMigrationCommand}"
                                        Background="#FF007ACC" Foreground="White"
                                        Padding="15,8" BorderThickness="0"/>
                            </StackPanel>
                            
                            <DataGrid Grid.Row="2" x:Name="UserMigrationGrid"
                                      Background="#FF2D2D30" Foreground="White"
                                      BorderBrush="#FF3E3E42"
                                      VirtualizingStackPanel.IsVirtualizing="True" 
                                      EnableRowVirtualization="True" 
                                      EnableColumnVirtualization="True"
                                      behaviors:VirtualizationBehavior.EnableVirtualization="True"
                                      behaviors:VirtualizationBehavior.EnableColumnVirtualization="True"
                                      behaviors:VirtualizationBehavior.EnableRowVirtualization="True"/>
                        </Grid>
                    </TabItem>
                    
                    <TabItem Header="Mailbox Migration">
                        <Grid Margin="20">
                            <TextBlock Text="Mailbox Migration Module" Foreground="White" FontSize="16"/>
                        </Grid>
                    </TabItem>
                    
                    <TabItem Header="SharePoint Migration">
                        <Grid Margin="20">
                            <TextBlock Text="SharePoint Migration Module" Foreground="White" FontSize="16"/>
                        </Grid>
                    </TabItem>
                    
                    <TabItem Header="Teams Migration">
                        <Grid Margin="20">
                            <TextBlock Text="Teams Migration Module" Foreground="White" FontSize="16"/>
                        </Grid>
                    </TabItem>
                    
                    <TabItem Header="OneDrive Migration">
                        <Grid Margin="20">
                            <TextBlock Text="OneDrive Migration Module" Foreground="White" FontSize="16"/>
                        </Grid>
                    </TabItem>
                </TabControl>
            </Grid>
            
            <!-- Reports View -->
            <Grid Grid.Row="1" x:Name="ReportsView" Visibility="{Binding IsReportsVisible, Converter={StaticResource BoolToVisibilityConverter}}" Margin="32">
                <Grid.RowDefinitions>
                    <RowDefinition Height="Auto"/>
                    <RowDefinition Height="*"/>
                </Grid.RowDefinitions>
                
                <TextBlock Grid.Row="0" Text="Reports &amp; Analytics" Style="{StaticResource HeaderTextStyle}"/>
                
                <ScrollViewer Grid.Row="1" VerticalScrollBarVisibility="Auto">
                    <StackPanel>
                        <!-- Executive Summary Reports -->
                        <Border Style="{StaticResource ModernCardStyle}" Margin="0,0,0,16">
                            <StackPanel>
                                <TextBlock Text="Executive Summary Reports" Style="{StaticResource SectionHeaderStyle}"/>
                                <TextBlock Text="High-level overview reports for management and stakeholders" 
                                           Foreground="#FFA0AEC0" FontSize="13" Margin="0,0,0,16"/>
                                
                                <WrapPanel>
                                    <Button Style="{StaticResource ModernButtonStyle}" 
                                            Background="{StaticResource AccentGradient}"
                                            Margin="0,0,12,12" Padding="20,12"
                                            Command="{Binding GenerateReportCommand}" CommandParameter="Discovery Summary">
                                        <StackPanel>
                                            <TextBlock Text="📊" FontSize="24" Margin="0,0,0,4"/>
                                            <TextBlock Text="Discovery Summary"/>
                                        </StackPanel>
                                    </Button>
                                    
                                    <Button Style="{StaticResource ModernButtonStyle}" 
                                            Background="#FF2D3748"
                                            Margin="0,0,12,12" Padding="20,12"
                                            Command="{Binding GenerateReportCommand}" CommandParameter="User Analytics">
                                        <StackPanel>
                                            <TextBlock Text="📈" FontSize="24" Margin="0,0,0,4"/>
                                            <TextBlock Text="User Analytics"/>
                                        </StackPanel>
                                    </Button>
                                    
                                    <Button Style="{StaticResource ModernButtonStyle}" 
                                            Background="#FF2D3748"
                                            Margin="0,0,12,12" Padding="20,12"
                                            Command="{Binding GenerateReportCommand}" CommandParameter="Infrastructure Report">
                                        <StackPanel>
                                            <TextBlock Text="🏢" FontSize="24" Margin="0,0,0,4"/>
                                            <TextBlock Text="Infrastructure Report"/>
                                        </StackPanel>
                                    </Button>
                                    
                                    <Button Style="{StaticResource ModernButtonStyle}" 
                                            Background="#FF2D3748"
                                            Margin="0,0,12,12" Padding="20,12"
                                            Command="{Binding GenerateReportCommand}" CommandParameter="Migration Readiness">
                                        <StackPanel>
                                            <TextBlock Text="📉" FontSize="24" Margin="0,0,0,4"/>
                                            <TextBlock Text="Migration Readiness"/>
                                        </StackPanel>
                                    </Button>
                                </WrapPanel>
                            </StackPanel>
                        </Border>
                        
                        <!-- Technical Reports -->
                        <Border Style="{StaticResource ModernCardStyle}" Margin="0,0,0,16">
                            <StackPanel>
                                <TextBlock Text="Technical Reports" Style="{StaticResource SectionHeaderStyle}"/>
                                <TextBlock Text="Detailed technical reports for IT teams and architects" 
                                           Foreground="#FFA0AEC0" FontSize="13" Margin="0,0,0,16"/>
                                
                                <WrapPanel>
                                    <Button Style="{StaticResource ModernButtonStyle}" 
                                            Background="#FF2D3748"
                                            Margin="0,0,12,12" Padding="20,12"
                                            Command="{Binding GenerateReportCommand}" CommandParameter="Security Audit">
                                        <StackPanel>
                                            <TextBlock Text="🔒" FontSize="24" Margin="0,0,0,4"/>
                                            <TextBlock Text="Security Audit"/>
                                        </StackPanel>
                                    </Button>
                                    
                                    <Button Style="{StaticResource ModernButtonStyle}" 
                                            Background="#FF2D3748"
                                            Margin="0,0,12,12" Padding="20,12"
                                            Command="{Binding GenerateReportCommand}" CommandParameter="Dependency Map">
                                        <StackPanel>
                                            <TextBlock Text="🔗" FontSize="24" Margin="0,0,0,4"/>
                                            <TextBlock Text="Dependency Map"/>
                                        </StackPanel>
                                    </Button>
                                    
                                    <Button Style="{StaticResource ModernButtonStyle}" 
                                            Background="#FF2D3748"
                                            Margin="0,0,12,12" Padding="20,12"
                                            Command="{Binding GenerateReportCommand}" CommandParameter="Configuration Report">
                                        <StackPanel>
                                            <TextBlock Text="🔧" FontSize="24" Margin="0,0,0,4"/>
                                            <TextBlock Text="Configuration Report"/>
                                        </StackPanel>
                                    </Button>
                                    
                                    <Button Style="{StaticResource ModernButtonStyle}" 
                                            Background="#FF2D3748"
                                            Margin="0,0,12,12" Padding="20,12"
                                            Command="{Binding GenerateReportCommand}" CommandParameter="Network Topology">
                                        <StackPanel>
                                            <TextBlock Text="📡" FontSize="24" Margin="0,0,0,4"/>
                                            <TextBlock Text="Network Topology"/>
                                        </StackPanel>
                                    </Button>
                                </WrapPanel>
                            </StackPanel>
                        </Border>
                        
                        <!-- Custom Reports -->
                        <Border Style="{StaticResource ModernCardStyle}">
                            <StackPanel>
                                <TextBlock Text="Custom Reports" Style="{StaticResource SectionHeaderStyle}"/>
                                <TextBlock Text="Create custom reports based on discovery data" 
                                           Foreground="#FFA0AEC0" FontSize="13" Margin="0,0,0,16"/>
                                
                                <Grid>
                                    <Grid.ColumnDefinitions>
                                        <ColumnDefinition Width="*"/>
                                        <ColumnDefinition Width="Auto"/>
                                    </Grid.ColumnDefinitions>
                                    
                                    <StackPanel Grid.Column="0">
                                        <TextBlock Text="Report Type:" Foreground="#FFE2E8F0" FontSize="13" Margin="0,0,0,8"/>
                                        <ComboBox Background="#FF2D3748" Foreground="#FFE2E8F0"
                                                  BorderBrush="#FF4A5568" Height="36" Margin="0,0,0,12">
                                            <ComboBoxItem>User Distribution by Department</ComboBoxItem>
                                            <ComboBoxItem>Device Compliance Status</ComboBoxItem>
                                            <ComboBoxItem>Application Usage Analysis</ComboBoxItem>
                                            <ComboBoxItem>Security Group Membership</ComboBoxItem>
                                            <ComboBoxItem>Migration Wave Summary</ComboBoxItem>
                                        </ComboBox>
                                        
                                        <TextBlock Text="Format:" Foreground="#FFE2E8F0" FontSize="13" Margin="0,0,0,8"/>
                                        <WrapPanel>
                                            <RadioButton Content="PDF" Foreground="#FFE2E8F0" IsChecked="True" Margin="0,0,20,0"/>
                                            <RadioButton Content="Excel" Foreground="#FFE2E8F0" Margin="0,0,20,0"/>
                                            <RadioButton Content="HTML" Foreground="#FFE2E8F0" Margin="0,0,20,0"/>
                                            <RadioButton Content="CSV" Foreground="#FFE2E8F0"/>
                                        </WrapPanel>
                                    </StackPanel>
                                    
                                    <Button Grid.Column="1" Content="Generate Report" 
                                            Style="{StaticResource ModernButtonStyle}" 
                                            Background="{StaticResource SuccessGradient}"
                                            VerticalAlignment="Bottom" Margin="16,0,0,0"
                                            Command="{Binding GenerateReportCommand}" CommandParameter="Custom Report"/>
                                </Grid>
                            </StackPanel>
                        </Border>
                    </StackPanel>
                </ScrollViewer>
            </Grid>
            
            <!-- Analytics View -->
            <Grid Grid.Row="1" x:Name="AnalyticsView" Visibility="{Binding IsAnalyticsVisible, Converter={StaticResource BoolToVisibilityConverter}}" Margin="32">
                <Grid.RowDefinitions>
                    <RowDefinition Height="Auto"/>
                    <RowDefinition Height="*"/>
                </Grid.RowDefinitions>
                
                <StackPanel Grid.Row="0" Orientation="Horizontal" Margin="0,0,0,24">
                    <TextBlock Text="Analytics Dashboard" Style="{StaticResource HeaderTextStyle}" Margin="0,0,24,0"/>
                    
                    <!-- Chart Type Selector -->
                    <ComboBox Width="200" Height="32" 
                              Background="#FF2D3748" Foreground="#FFE2E8F0" 
                              BorderBrush="#FF4A5568" Padding="12,6"
                              FontSize="13" 
                              ItemsSource="{Binding DataVisualization.ChartTypes}"
                              SelectedValue="{Binding DataVisualization.SelectedChartType}"
                              SelectedValuePath="Key"
                              DisplayMemberPath="DisplayName"
                              Margin="0,0,12,0"/>
                    
                    <!-- Time Period Selector -->
                    <ComboBox Width="150" Height="32" 
                              Background="#FF2D3748" Foreground="#FFE2E8F0" 
                              BorderBrush="#FF4A5568" Padding="12,6"
                              FontSize="13" 
                              ItemsSource="{Binding DataVisualization.TimePeriods}"
                              SelectedItem="{Binding DataVisualization.SelectedTimePeriod}"
                              Margin="0,0,12,0"/>
                    
                    <!-- Refresh Button -->
                    <Button Content="🔄 Refresh" Style="{StaticResource ModernButtonStyle}" 
                            Background="{StaticResource AccentGradient}" 
                            Command="{Binding DataVisualization.RefreshDataCommand}" 
                            Width="100" Height="32" FontSize="13"/>
                </StackPanel>
                
                <ScrollViewer Grid.Row="1" VerticalScrollBarVisibility="Auto">
                    <StackPanel>
                        <!-- Key Statistics -->
                        <Border Style="{StaticResource ModernCardStyle}" Margin="0,0,0,24">
                            <StackPanel>
                                <TextBlock Text="Key Statistics" Style="{StaticResource SectionHeaderStyle}"/>
                                
                                <UniformGrid Columns="4" Margin="0,16,0,0">
                                    <Border Style="{StaticResource MetricCardStyle}" Margin="0,0,8,0">
                                        <StackPanel>
                                            <TextBlock Text="{Binding DataVisualization.TotalItems}" Foreground="#FF4299E1" FontSize="24" FontWeight="Bold"/>
                                            <TextBlock Text="Total Items" Foreground="#FFA0AEC0" FontSize="12"/>
                                        </StackPanel>
                                    </Border>
                                    
                                    <Border Style="{StaticResource MetricCardStyle}" Margin="4,0">
                                        <StackPanel>
                                            <TextBlock Text="{Binding DataVisualization.TotalModules}" Foreground="#FF48BB78" FontSize="24" FontWeight="Bold"/>
                                            <TextBlock Text="Total Modules" Foreground="#FFA0AEC0" FontSize="12"/>
                                        </StackPanel>
                                    </Border>
                                    
                                    <Border Style="{StaticResource MetricCardStyle}" Margin="4,0">
                                        <StackPanel>
                                            <TextBlock Text="{Binding DataVisualization.AverageItemsPerModule, StringFormat=N0}" Foreground="#FFED8936" FontSize="24" FontWeight="Bold"/>
                                            <TextBlock Text="Avg Items/Module" Foreground="#FFA0AEC0" FontSize="12"/>
                                        </StackPanel>
                                    </Border>
                                    
                                    <Border Style="{StaticResource MetricCardStyle}" Margin="8,0,0,0">
                                        <StackPanel>
                                            <TextBlock Text="{Binding DataVisualization.LastDiscoveryTime, StringFormat=MM/dd HH:mm}" Foreground="#FF9F7AEA" FontSize="16" FontWeight="Bold"/>
                                            <TextBlock Text="Last Discovery" Foreground="#FFA0AEC0" FontSize="12"/>
                                        </StackPanel>
                                    </Border>
                                </UniformGrid>
                            </StackPanel>
                        </Border>
                        
                        <!-- Main Chart Area -->
                        <Border Style="{StaticResource ModernCardStyle}" Margin="0,0,0,24">
                            <StackPanel>
                                <TextBlock Text="Data Visualization" Style="{StaticResource SectionHeaderStyle}"/>
                                
                                <Grid Height="400">
                                    <!-- Pie Chart -->
                                    <controls:PieChart x:Name="MainPieChart"
                                                      Data="{Binding DataVisualization.ChartData}"
                                                      ShowLabels="True"
                                                      ShowLegend="True"
                                                      Background="#FF1A202C"/>
                                    
                                    <!-- Bar Chart -->
                                    <controls:BarChart x:Name="MainBarChart"
                                                      Data="{Binding DataVisualization.ChartData}"
                                                      ShowValues="True"
                                                      ShowGrid="True"
                                                      Background="#FF1A202C"
                                                      Visibility="Collapsed"/>
                                    
                                    <!-- Line Chart -->
                                    <controls:LineChart x:Name="MainLineChart"
                                                       TimeSeriesData="{Binding DataVisualization.TimeSeriesData}"
                                                       ShowPoints="True"
                                                       ShowGrid="True"
                                                       Background="#FF1A202C"
                                                       Visibility="Collapsed"/>
                                </Grid>
                            </StackPanel>
                        </Border>
                        
                        <!-- Chart Export and Options -->
                        <Border Style="{StaticResource ModernCardStyle}" Margin="0,0,0,24">
                            <StackPanel>
                                <TextBlock Text="Chart Options" Style="{StaticResource SectionHeaderStyle}"/>
                                
                                <Grid>
                                    <Grid.ColumnDefinitions>
                                        <ColumnDefinition Width="*"/>
                                        <ColumnDefinition Width="Auto"/>
                                    </Grid.ColumnDefinitions>
                                    
                                    <StackPanel Grid.Column="0" Orientation="Horizontal">
                                        <CheckBox Content="Show Percentages" IsChecked="{Binding DataVisualization.ShowPercentages}"
                                                  Foreground="#FFE2E8F0" Margin="0,0,20,0"/>
                                        <CheckBox Content="Auto Refresh" IsChecked="True"
                                                  Foreground="#FFE2E8F0" Margin="0,0,20,0"/>
                                    </StackPanel>
                                    
                                    <StackPanel Grid.Column="1" Orientation="Horizontal">
                                        <Button Content="📤 Export Chart" Style="{StaticResource ModernButtonStyle}" 
                                                Background="#FF4299E1" Command="{Binding DataVisualization.ExportChartCommand}" 
                                                Margin="0,0,12,0"/>
                                        <Button Content="🔍 Drill Down" Style="{StaticResource ModernButtonStyle}" 
                                                Background="#FF48BB78" Command="{Binding DataVisualization.DrillDownCommand}"/>
                                    </StackPanel>
                                </Grid>
                            </StackPanel>
                        </Border>
                        
                        <!-- Additional Statistics -->
                        <Border Style="{StaticResource ModernCardStyle}">
                            <StackPanel>
                                <TextBlock Text="Detailed Statistics" Style="{StaticResource SectionHeaderStyle}"/>
                                
                                <ItemsControl ItemsSource="{Binding DataVisualization.Statistics}">
                                    <ItemsControl.ItemsPanel>
                                        <ItemsPanelTemplate>
                                            <UniformGrid Columns="3"/>
                                        </ItemsPanelTemplate>
                                    </ItemsControl.ItemsPanel>
                                    <ItemsControl.ItemTemplate>
                                        <DataTemplate>
                                            <Border Style="{StaticResource MetricCardStyle}" Margin="4">
                                                <StackPanel Orientation="Horizontal">
                                                    <TextBlock Text="{Binding Icon}" FontSize="20" Margin="0,0,12,0"/>
                                                    <StackPanel>
                                                        <TextBlock Text="{Binding Value}" Foreground="#FF4299E1" FontSize="18" FontWeight="Bold"/>
                                                        <TextBlock Text="{Binding Name}" Foreground="#FFA0AEC0" FontSize="11"/>
                                                    </StackPanel>
                                                </StackPanel>
                                            </Border>
                                        </DataTemplate>
                                    </ItemsControl.ItemTemplate>
                                </ItemsControl>
                            </StackPanel>
                        </Border>
                    </StackPanel>
                </ScrollViewer>
            </Grid>
            
            <!-- Settings View -->
            <Grid Grid.Row="0" Grid.Column="1" x:Name="SettingsView" Visibility="{Binding IsSettingsVisible, Converter={StaticResource BoolToVisibilityConverter}}" Margin="32">
                <Grid.RowDefinitions>
                    <RowDefinition Height="Auto"/>
                    <RowDefinition Height="*"/>
                </Grid.RowDefinitions>
                
                <TextBlock Grid.Row="0" Text="Settings &amp; Configuration" Style="{StaticResource HeaderTextStyle}"/>
                
                <ScrollViewer Grid.Row="1" VerticalScrollBarVisibility="Auto">
                    <StackPanel>
                        <!-- Discovery Data Path Settings -->
                        <Border Style="{StaticResource ModernCardStyle}" Margin="0,0,0,16">
                            <StackPanel>
                                <TextBlock Text="Discovery Data Location" Style="{StaticResource SectionHeaderStyle}"/>
                                <TextBlock Text="Configure where company profiles and discovery data are stored" 
                                           Foreground="#FFA0AEC0" FontSize="13" Margin="0,0,0,16"/>
                                
                                <Grid>
                                    <Grid.ColumnDefinitions>
                                        <ColumnDefinition Width="Auto"/>
                                        <ColumnDefinition Width="*"/>
                                        <ColumnDefinition Width="Auto"/>
                                    </Grid.ColumnDefinitions>
                                    
                                    <TextBlock Grid.Column="0" Text="Current Path:" 
                                               Foreground="#FFE2E8F0" FontSize="14" 
                                               VerticalAlignment="Center" Margin="0,0,16,0"/>
                                    
                                    <TextBox Grid.Column="1" x:Name="DataPathTextBox" 
                                             Background="#FF2D3748" Foreground="#FFE2E8F0"
                                             BorderBrush="#FF4A5568" BorderThickness="1"
                                             Padding="12,8" FontSize="13"
                                             Text="C:\DiscoveryData" IsReadOnly="True"/>
                                    
                                    <Button Grid.Column="2" Content="Change Path" 
                                            Command="{Binding ChangeDataPathCommand}"
                                            Style="{StaticResource ModernButtonStyle}" 
                                            Margin="12,0,0,0"/>
                                </Grid>
                                
                                <TextBlock Text="Note: Changing the path will require restarting the application" 
                                           Foreground="#FFFBB859" FontSize="11" Margin="0,8,0,0"/>
                            </StackPanel>
                        </Border>
                        
                        <!-- App Registration Setup -->
                        <Border Style="{StaticResource ModernCardStyle}" Margin="0,0,0,16">
                            <StackPanel>
                                <TextBlock Text="Azure App Registration Setup" Style="{StaticResource SectionHeaderStyle}"/>
                                <TextBlock Text="Configure Azure AD app registration for discovery modules" 
                                           Foreground="#FFA0AEC0" FontSize="13" Margin="0,0,0,16"/>
                                
                                <WrapPanel>
                                    <Button Content="Run App Registration Script" 
                                            Command="{Binding RunAppRegistrationCommand}"
                                            Style="{StaticResource ModernButtonStyle}" 
                                            Background="{StaticResource AccentGradient}"
                                            Margin="0,0,12,8">
                                        <Button.ToolTip>
                                            <ToolTip>
                                                <TextBlock Text="Creates Azure AD app registration with required permissions for discovery"/>
                                            </ToolTip>
                                        </Button.ToolTip>
                                    </Button>
                                    
                                    <Button Content="🔐 App Registration" 
                                            Command="{Binding AppRegistrationCommand}"
                                            Style="{StaticResource ModernButtonStyle}" 
                                            Background="#FF6B46C1"
                                            Margin="0,0,12,8">
                                        <Button.ToolTip>
                                            <ToolTip>
                                                <TextBlock Text="Create Azure AD App Registration with required permissions for M&amp;A Discovery" 
                                                           MaxWidth="300" TextWrapping="Wrap"/>
                                            </ToolTip>
                                        </Button.ToolTip>
                                    </Button>
                                    
                                    <Button Content="Configure Credentials" 
                                            Command="{Binding ConfigureCredentialsCommand}"
                                            Style="{StaticResource ModernButtonStyle}" 
                                            Background="#FF2D3748"
                                            Margin="0,0,12,8">
                                        <Button.ToolTip>
                                            <ToolTip>
                                                <TextBlock Text="Configure credentials for the selected company profile"/>
                                            </ToolTip>
                                        </Button.ToolTip>
                                    </Button>
                                    
                                    <Button Content="Test Connection" 
                                            Command="{Binding TestConnectionCommand}"
                                            Style="{StaticResource ModernButtonStyle}" 
                                            Background="#FF2D3748">
                                        <Button.ToolTip>
                                            <ToolTip>
                                                <TextBlock Text="Test Azure AD connection with current credentials"/>
                                            </ToolTip>
                                        </Button.ToolTip>
                                    </Button>
                                </WrapPanel>
                                
                                <Border Background="#FF2D3748" CornerRadius="6" Padding="16" Margin="0,16,0,0">
                                    <StackPanel>
                                        <TextBlock Text="Required Permissions:" Foreground="#FFE2E8F0" FontSize="13" FontWeight="Medium" Margin="0,0,0,8"/>
                                        <TextBlock Text="• Directory.Read.All - Read directory data" Foreground="#FFA0AEC0" FontSize="12"/>
                                        <TextBlock Text="• User.Read.All - Read all users' profiles" Foreground="#FFA0AEC0" FontSize="12"/>
                                        <TextBlock Text="• Group.Read.All - Read all groups" Foreground="#FFA0AEC0" FontSize="12"/>
                                        <TextBlock Text="• Application.Read.All - Read all applications" Foreground="#FFA0AEC0" FontSize="12"/>
                                        <TextBlock Text="• Policy.Read.All - Read organization policies" Foreground="#FFA0AEC0" FontSize="12"/>
                                    </StackPanel>
                                </Border>
                            </StackPanel>
                        </Border>
                        
                        <!-- Module Settings -->
                        <Border Style="{StaticResource ModernCardStyle}" Margin="0,0,0,16">
                            <StackPanel>
                                <TextBlock Text="Discovery Module Settings" Style="{StaticResource SectionHeaderStyle}"/>
                                <TextBlock Text="Configure default settings for discovery modules" 
                                           Foreground="#FFA0AEC0" FontSize="13" Margin="0,0,0,16"/>
                                
                                <Grid>
                                    <Grid.RowDefinitions>
                                        <RowDefinition Height="Auto"/>
                                        <RowDefinition Height="Auto"/>
                                        <RowDefinition Height="Auto"/>
                                        <RowDefinition Height="Auto"/>
                                        <RowDefinition Height="Auto"/>
                                        <RowDefinition Height="Auto"/>
                                    </Grid.RowDefinitions>
                                    <Grid.ColumnDefinitions>
                                        <ColumnDefinition Width="200"/>
                                        <ColumnDefinition Width="*"/>
                                    </Grid.ColumnDefinitions>
                                    
                                    <!-- Network Ranges -->
                                    <TextBlock Grid.Row="0" Grid.Column="0" Text="Default Network Ranges:" 
                                               Foreground="#FFE2E8F0" FontSize="13" 
                                               VerticalAlignment="Center"/>
                                    <StackPanel Grid.Row="0" Grid.Column="1">
                                        <TextBox x:Name="NetworkRangesTextBox"
                                                 Background="#FF2D3748" Foreground="#FFE2E8F0"
                                                 BorderBrush="#FF4A5568" BorderThickness="1"
                                                 Padding="8,6" FontSize="12"
                                                 Text="10.0.0.0/8, 172.16.0.0/12, 192.168.0.0/16"
                                                 TextChanged="NetworkRangesTextBox_TextChanged"/>
                                        <TextBlock x:Name="NetworkRangesValidationText" 
                                                   Style="{StaticResource ValidationErrorTextStyle}"
                                                   Visibility="Collapsed"/>
                                    </StackPanel>
                                    
                                    <!-- Timeout -->
                                    <TextBlock Grid.Row="1" Grid.Column="0" Text="Discovery Timeout (min):" 
                                               Foreground="#FFE2E8F0" FontSize="13" 
                                               VerticalAlignment="Center"/>
                                    <StackPanel Grid.Row="1" Grid.Column="1">
                                        <Border Background="#FF2D3748" BorderBrush="#FF4A5568" BorderThickness="1" 
                                                CornerRadius="4" Padding="4,2">
                                            <Grid>
                                                <Grid.ColumnDefinitions>
                                                    <ColumnDefinition Width="*"/>
                                                    <ColumnDefinition Width="Auto"/>
                                                </Grid.ColumnDefinitions>
                                                
                                                <TextBox x:Name="TimeoutTextBox" Grid.Column="0"
                                                         Background="Transparent" Foreground="#FFE2E8F0"
                                                         BorderThickness="0" Padding="4,2" FontSize="12"
                                                         Text="30" TextAlignment="Center"
                                                         TextChanged="TimeoutTextBox_TextChanged"/>
                                                
                                                <StackPanel Grid.Column="1" Orientation="Vertical">
                                                    <Button Content="▲" FontSize="8" Height="12" Width="16" 
                                                            Background="Transparent" Foreground="#FF4299E1" 
                                                            BorderThickness="0" Padding="0" Margin="1,0" 
                                                            Command="{Binding TimeoutUpCommand}"/>
                                                    <Button Content="▼" FontSize="8" Height="12" Width="16"
                                                            Background="Transparent" Foreground="#FF4299E1" 
                                                            BorderThickness="0" Padding="0" Margin="1,0"
                                                            Command="{Binding TimeoutDownCommand}"/>
                                                </StackPanel>
                                            </Grid>
                                        </Border>
                                        <TextBlock x:Name="TimeoutValidationText" 
                                                   Style="{StaticResource ValidationErrorTextStyle}"
                                                   Visibility="Collapsed"/>
                                    </StackPanel>
                                    
                                    <!-- Threads -->
                                    <TextBlock Grid.Row="2" Grid.Column="0" Text="Max Concurrent Threads:" 
                                               Foreground="#FFE2E8F0" FontSize="13" 
                                               VerticalAlignment="Center"/>
                                    <StackPanel Grid.Row="2" Grid.Column="1">
                                        <Border Background="#FF2D3748" BorderBrush="#FF4A5568" BorderThickness="1" 
                                                CornerRadius="4" Padding="4,2">
                                            <Grid>
                                                <Grid.ColumnDefinitions>
                                                    <ColumnDefinition Width="*"/>
                                                    <ColumnDefinition Width="Auto"/>
                                                </Grid.ColumnDefinitions>
                                                
                                                <TextBox x:Name="ThreadsTextBox" Grid.Column="0"
                                                         Background="Transparent" Foreground="#FFE2E8F0"
                                                         BorderThickness="0" Padding="4,2" FontSize="12"
                                                         Text="10" TextAlignment="Center"
                                                         TextChanged="ThreadsTextBox_TextChanged"/>
                                                
                                                <StackPanel Grid.Column="1" Orientation="Vertical">
                                                    <Button Content="▲" FontSize="8" Height="12" Width="16" 
                                                            Background="Transparent" Foreground="#FF4299E1" 
                                                            BorderThickness="0" Padding="0" Margin="1,0" 
                                                            Command="{Binding ThreadsUpCommand}"/>
                                                    <Button Content="▼" FontSize="8" Height="12" Width="16"
                                                            Background="Transparent" Foreground="#FF4299E1" 
                                                            BorderThickness="0" Padding="0" Margin="1,0"
                                                            Command="{Binding ThreadsDownCommand}"/>
                                                </StackPanel>
                                            </Grid>
                                        </Border>
                                        <TextBlock x:Name="ThreadsValidationText" 
                                                   Style="{StaticResource ValidationErrorTextStyle}"
                                                   Visibility="Collapsed"/>
                                    </StackPanel>
                                </Grid>
                                
                                <Button Content="Save Module Settings" 
                                        Command="{Binding SaveModuleSettingsCommand}"
                                        Style="{StaticResource ModernButtonStyle}" 
                                        HorizontalAlignment="Right" Margin="0,16,0,0"/>
                            </StackPanel>
                        </Border>
                    </StackPanel>
                </ScrollViewer>
            </Grid>
            
            <!-- Applications View -->
            <Grid Grid.Row="0" Grid.Column="1" x:Name="ApplicationsView" Visibility="{Binding IsApplicationsVisible, Converter={StaticResource BoolToVisibilityConverter}}" Margin="32">
            <Grid.RowDefinitions>
                <RowDefinition Height="Auto"/>
                <RowDefinition Height="*"/>
            </Grid.RowDefinitions>
            
            <StackPanel Grid.Row="0" Orientation="Horizontal" Margin="0,0,0,24">
                <TextBlock Text="Application Discovery &amp; Catalog" Style="{StaticResource HeaderTextStyle}"/>
                <Button Content="Refresh Data" Style="{StaticResource ModernButtonStyle}" 
                        Background="{StaticResource AccentGradient}" Command="{Binding RefreshDataCommand}" 
                        HorizontalAlignment="Right" VerticalAlignment="Bottom" Margin="32,0,0,0"/>
            </StackPanel>
            
            <ScrollViewer Grid.Row="1" VerticalScrollBarVisibility="Auto">
                <StackPanel>
                    <!-- Discovery Overview Cards -->
                    <Grid Margin="0,0,0,24">
                        <Grid.ColumnDefinitions>
                            <ColumnDefinition Width="*"/>
                            <ColumnDefinition Width="*"/>
                            <ColumnDefinition Width="*"/>
                            <ColumnDefinition Width="*"/>
                        </Grid.ColumnDefinitions>
                        
                        <Border Grid.Column="0" Style="{StaticResource ModernCardStyle}" Margin="0,0,8,0">
                            <StackPanel>
                                <TextBlock Text="📱" FontSize="32" HorizontalAlignment="Center" Margin="0,0,0,8"/>
                                <TextBlock x:Name="TotalAppsCount" Text="0" FontSize="24" FontWeight="Bold" 
                                           Foreground="#FF4299E1" HorizontalAlignment="Center"/>
                                <TextBlock Text="Total Applications" FontSize="12" Foreground="#FFA0AEC0" 
                                           HorizontalAlignment="Center"/>
                            </StackPanel>
                        </Border>
                        
                        <Border Grid.Column="1" Style="{StaticResource ModernCardStyle}" Margin="8,0">
                            <StackPanel>
                                <TextBlock Text="⚠️" FontSize="32" HorizontalAlignment="Center" Margin="0,0,0,8"/>
                                <TextBlock x:Name="HighRiskAppsCount" Text="0" FontSize="24" FontWeight="Bold" 
                                           Foreground="#FFE53E3E" HorizontalAlignment="Center"/>
                                <TextBlock Text="High Risk Apps" FontSize="12" Foreground="#FFA0AEC0" 
                                           HorizontalAlignment="Center"/>
                            </StackPanel>
                        </Border>
                        
                        <Border Grid.Column="2" Style="{StaticResource ModernCardStyle}" Margin="8,0">
                            <StackPanel>
                                <TextBlock Text="☁️" FontSize="32" HorizontalAlignment="Center" Margin="0,0,0,8"/>
                                <TextBlock x:Name="CloudReadyAppsCount" Text="0" FontSize="24" FontWeight="Bold" 
                                           Foreground="#FF48BB78" HorizontalAlignment="Center"/>
                                <TextBlock Text="Cloud Ready" FontSize="12" Foreground="#FFA0AEC0" 
                                           HorizontalAlignment="Center"/>
                            </StackPanel>
                        </Border>
                        
                        <Border Grid.Column="3" Style="{StaticResource ModernCardStyle}" Margin="8,0,0,0">
                            <StackPanel>
                                <TextBlock Text="🔄" FontSize="32" HorizontalAlignment="Center" Margin="0,0,0,8"/>
                                <TextBlock x:Name="PendingReviewCount" Text="0" FontSize="24" FontWeight="Bold" 
                                           Foreground="#FFFBB859" HorizontalAlignment="Center"/>
                                <TextBlock Text="Pending Review" FontSize="12" Foreground="#FFA0AEC0" 
                                           HorizontalAlignment="Center"/>
                            </StackPanel>
                        </Border>
                    </Grid>
                    
                    <!-- Application Discovery Actions -->
                    <Border Style="{StaticResource ModernCardStyle}" Margin="0,0,0,16">
                        <StackPanel>
                            <TextBlock Text="Application Discovery" Style="{StaticResource SectionHeaderStyle}"/>
                            <TextBlock Text="Discover and catalog applications across your infrastructure" 
                                       Foreground="#FFA0AEC0" FontSize="13" Margin="0,0,0,16"/>
                            
                            <WrapPanel>
                                <Button x:Name="RunAppDiscoveryButton" Style="{StaticResource ModernButtonStyle}" 
                                        Background="{StaticResource AccentGradient}"
                                        Margin="0,0,12,12" Padding="20,12"
                                        Command="{Binding RunAppDiscoveryCommand}">
                                    <StackPanel Orientation="Horizontal">
                                        <TextBlock Text="🔍" FontSize="16" Margin="0,0,8,0"/>
                                        <TextBlock Text="Run Full App Discovery"/>
                                    </StackPanel>
                                </Button>
                                
                                <Button x:Name="ImportAppListButton" Style="{StaticResource ModernButtonStyle}" 
                                        Background="#FF48BB78" Foreground="White"
                                        Margin="0,0,12,12" Padding="20,12"
                                        Command="{Binding ImportAppListCommand}">
                                    <StackPanel Orientation="Horizontal">
                                        <TextBlock Text="📂" FontSize="16" Margin="0,0,8,0"/>
                                        <TextBlock Text="Import App List"/>
                                    </StackPanel>
                                </Button>
                                
                                <Button x:Name="RefreshAppsButton" Style="{StaticResource ModernButtonStyle}" 
                                        Background="#FF805AD5" Foreground="White"
                                        Margin="0,0,12,12" Padding="20,12"
                                        Command="{Binding RefreshAppsCommand}">
                                    <StackPanel Orientation="Horizontal">
                                        <TextBlock Text="🔄" FontSize="16" Margin="0,0,8,0"/>
                                        <TextBlock Text="Refresh Data"/>
                                    </StackPanel>
                                </Button>
                            </WrapPanel>
                        </StackPanel>
                    </Border>
                    
                    <!-- Applications Grid -->
                    <Border Style="{StaticResource ModernCardStyle}" Margin="0,0,0,16">
                        <StackPanel>
                            <Grid>
                                <Grid.ColumnDefinitions>
                                    <ColumnDefinition Width="*"/>
                                    <ColumnDefinition Width="Auto"/>
                                </Grid.ColumnDefinitions>
                                
                                <TextBlock Grid.Column="0" Text="Discovered Applications" Style="{StaticResource SectionHeaderStyle}"/>
                                
                                <StackPanel Grid.Column="1" Orientation="Horizontal">
                                    <TextBox x:Name="AppSearchBox" Width="200" Height="32" 
                                             Background="#FF2D3748" Foreground="White" BorderBrush="#FF4A5568"
                                             Padding="12,8" FontSize="13" Margin="0,0,12,0"
                                             TextChanged="AppSearchBox_TextChanged">
                                        <TextBox.Resources>
                                            <Style TargetType="TextBox">
                                                <Style.Triggers>
                                                    <Trigger Property="Text" Value="">
                                                        <Setter Property="Background">
                                                            <Setter.Value>
                                                                <VisualBrush Stretch="None">
                                                                    <VisualBrush.Visual>
                                                                        <TextBlock Text="🔍 Search applications..." 
                                                                                   Foreground="#FFA0AEC0" FontSize="13" 
                                                                                   Margin="4,0,0,0"/>
                                                                    </VisualBrush.Visual>
                                                                </VisualBrush>
                                                            </Setter.Value>
                                                        </Setter>
                                                    </Trigger>
                                                </Style.Triggers>
                                            </Style>
                                        </TextBox.Resources>
                                    </TextBox>
                                    
                                    <ComboBox x:Name="AppFilterCombo" Width="140" Height="32" 
                                              Background="#FF2D3748" Foreground="White" BorderBrush="#FF4A5568"
                                              SelectionChanged="AppFilterCombo_SelectionChanged">
                                        <ComboBoxItem Content="All Apps" IsSelected="True"/>
                                        <ComboBoxItem Content="High Risk"/>
                                        <ComboBoxItem Content="Cloud Ready"/>
                                        <ComboBoxItem Content="Legacy"/>
                                        <ComboBoxItem Content="Pending Review"/>
                                    </ComboBox>
                                </StackPanel>
                            </Grid>
                            
                            <DataGrid x:Name="ApplicationsGrid" Margin="0,16,0,0" Height="400"
                                      Background="#FF1A202C" Foreground="White" BorderBrush="#FF2D3748"
                                      HeadersVisibility="Column" GridLinesVisibility="Horizontal"
                                      RowBackground="#FF2D2D30" AlternatingRowBackground="#FF1A202C"
                                      SelectionMode="Single" IsReadOnly="True"
                                      AutoGenerateColumns="False"
                                      behaviors:VirtualizationBehavior.EnableVirtualization="True"
                                      behaviors:VirtualizationBehavior.EnableColumnVirtualization="True"
                                      behaviors:VirtualizationBehavior.EnableRowVirtualization="True">
                                <DataGrid.Columns>
                                    <DataGridTextColumn Header="Display Name" Binding="{Binding DisplayName}" Width="200"/>
                                    <DataGridTextColumn Header="App ID" Binding="{Binding AppId}" Width="160"/>
                                    <DataGridTextColumn Header="Object Type" Binding="{Binding ObjectType}" Width="120"/>
                                    <DataGridTextColumn Header="Publisher Domain" Binding="{Binding PublisherDomain}" Width="150"/>
                                    <DataGridTextColumn Header="Sign-In Audience" Binding="{Binding SignInAudience}" Width="120"/>
                                    <DataGridTextColumn Header="Created Date" Binding="{Binding CreatedDateTime}" Width="140"/>
                                    <DataGridTextColumn Header="Required Resources" Binding="{Binding RequiredResourceAccessCount}" Width="100"/>
                                </DataGrid.Columns>
                                <DataGrid.RowStyle>
                                    <Style TargetType="DataGridRow">
                                        <Setter Property="Background" Value="#FF2D2D30"/>
                                        <Setter Property="Foreground" Value="White"/>
                                        <Style.Triggers>
                                            <Trigger Property="IsMouseOver" Value="True">
                                                <Setter Property="Background" Value="#FF3E3E42"/>
                                            </Trigger>
                                            <Trigger Property="IsSelected" Value="True">
                                                <Setter Property="Background" Value="#FF007ACC"/>
                                            </Trigger>
                                        </Style.Triggers>
                                    </Style>
                                </DataGrid.RowStyle>
                            </DataGrid>
                        </StackPanel>
                    </Border>
                    
                    <!-- Application Risk Assessment -->
                    <Border Style="{StaticResource ModernCardStyle}" Margin="0,0,0,16">
                        <StackPanel>
                            <TextBlock Text="Risk Assessment Overview" Style="{StaticResource SectionHeaderStyle}"/>
                            <TextBlock Text="Application migration risk analysis and recommendations" 
                                       Foreground="#FFA0AEC0" FontSize="13" Margin="0,0,0,16"/>
                            
                            <Grid>
                                <Grid.ColumnDefinitions>
                                    <ColumnDefinition Width="*"/>
                                    <ColumnDefinition Width="*"/>
                                </Grid.ColumnDefinitions>
                                
                                <!-- Risk Chart Placeholder -->
                                <Border Grid.Column="0" Background="#FF1A202C" CornerRadius="8" Margin="0,0,8,0" Height="200">
                                    <StackPanel VerticalAlignment="Center" HorizontalAlignment="Center">
                                        <TextBlock Text="📊" FontSize="48" HorizontalAlignment="Center" Margin="0,0,0,8"/>
                                        <TextBlock Text="Risk Distribution Chart" FontSize="16" Foreground="#FFA0AEC0" HorizontalAlignment="Center"/>
                                        <TextBlock Text="Coming Soon" FontSize="12" Foreground="#FF4299E1" HorizontalAlignment="Center"/>
                                    </StackPanel>
                                </Border>
                                
                                <!-- Recommendations -->
                                <StackPanel Grid.Column="1" Margin="8,0,0,0">
                                    <TextBlock Text="Top Recommendations" FontSize="14" FontWeight="SemiBold" Foreground="White" Margin="0,0,0,12"/>
                                    
                                    <Border Background="#FF2D3748" CornerRadius="6" Padding="12" Margin="0,0,0,8">
                                        <StackPanel>
                                            <TextBlock Text="🔴 High Priority" FontSize="12" FontWeight="Medium" Foreground="#FFE53E3E"/>
                                            <TextBlock Text="Review legacy applications for cloud compatibility" FontSize="11" Foreground="#FFA0AEC0" TextWrapping="Wrap"/>
                                        </StackPanel>
                                    </Border>
                                    
                                    <Border Background="#FF2D3748" CornerRadius="6" Padding="12" Margin="0,0,0,8">
                                        <StackPanel>
                                            <TextBlock Text="🟡 Medium Priority" FontSize="12" FontWeight="Medium" Foreground="#FFFBB859"/>
                                            <TextBlock Text="Update application inventory with latest versions" FontSize="11" Foreground="#FFA0AEC0" TextWrapping="Wrap"/>
                                        </StackPanel>
                                    </Border>
                                    
                                    <Border Background="#FF2D3748" CornerRadius="6" Padding="12">
                                        <StackPanel>
                                            <TextBlock Text="🟢 Low Priority" FontSize="12" FontWeight="Medium" Foreground="#FF48BB78"/>
                                            <TextBlock Text="Optimize application licensing for cost savings" FontSize="11" Foreground="#FFA0AEC0" TextWrapping="Wrap"/>
                                        </StackPanel>
                                    </Border>
                                </StackPanel>
                            </Grid>
                        </StackPanel>
                    </Border>
                    
                    <!-- Application Dependencies -->
                    <Border Style="{StaticResource ModernCardStyle}">
                        <StackPanel>
                            <TextBlock Text="Application Dependencies" Style="{StaticResource SectionHeaderStyle}"/>
                            <TextBlock Text="Dependency mapping and migration impact analysis" 
                                       Foreground="#FFA0AEC0" FontSize="13" Margin="0,0,0,16"/>
                            
                            <Grid>
                                <Grid.ColumnDefinitions>
                                    <ColumnDefinition Width="2*"/>
                                    <ColumnDefinition Width="*"/>
                                </Grid.ColumnDefinitions>
                                
                                <!-- Dependency Visualization Placeholder -->
                                <Border Grid.Column="0" Background="#FF1A202C" CornerRadius="8" Margin="0,0,8,0" Height="250">
                                    <StackPanel VerticalAlignment="Center" HorizontalAlignment="Center">
                                        <TextBlock Text="🕸️" FontSize="64" HorizontalAlignment="Center" Margin="0,0,0,12"/>
                                        <TextBlock Text="Dependency Map" FontSize="18" Foreground="#FFA0AEC0" HorizontalAlignment="Center" Margin="0,0,0,4"/>
                                        <TextBlock Text="Interactive dependency visualization" FontSize="12" Foreground="#FF4299E1" HorizontalAlignment="Center"/>
                                    </StackPanel>
                                </Border>
                                
                                <!-- Dependency Stats -->
                                <StackPanel Grid.Column="1" Margin="8,0,0,0">
                                    <TextBlock Text="Dependency Statistics" FontSize="14" FontWeight="SemiBold" Foreground="White" Margin="0,0,0,16"/>
                                    
                                    <StackPanel Margin="0,0,0,12">
                                        <TextBlock Text="Critical Dependencies" FontSize="12" Foreground="#FFA0AEC0"/>
                                        <TextBlock x:Name="CriticalDepsCount" Text="0" FontSize="20" FontWeight="Bold" Foreground="#FFE53E3E"/>
                                    </StackPanel>
                                    
                                    <StackPanel Margin="0,0,0,12">
                                        <TextBlock Text="Circular Dependencies" FontSize="12" Foreground="#FFA0AEC0"/>
                                        <TextBlock x:Name="CircularDepsCount" Text="0" FontSize="20" FontWeight="Bold" Foreground="#FFFBB859"/>
                                    </StackPanel>
                                    
                                    <StackPanel Margin="0,0,0,16">
                                        <TextBlock Text="Isolated Applications" FontSize="12" Foreground="#FFA0AEC0"/>
                                        <TextBlock x:Name="IsolatedAppsCount" Text="0" FontSize="20" FontWeight="Bold" Foreground="#FF48BB78"/>
                                    </StackPanel>
                                    
                                    <Button x:Name="AnalyzeDependenciesButton" Style="{StaticResource ModernButtonStyle}" 
                                            Background="{StaticResource AccentGradient}" 
                                            Padding="16,8" HorizontalAlignment="Stretch"
                                            Command="{Binding AnalyzeDependenciesCommand}">
                                        <StackPanel Orientation="Horizontal" HorizontalAlignment="Center">
                                            <TextBlock Text="🔍" FontSize="14" Margin="0,0,6,0"/>
                                            <TextBlock Text="Analyze Dependencies"/>
                                        </StackPanel>
                                    </Button>
                                </StackPanel>
                            </Grid>
                        </StackPanel>
                    </Border>
                </StackPanel>
            </ScrollViewer>
        </Grid>
        </Grid>
        
        <!-- Enhanced Progress Overlay -->
        <Grid x:Name="ProgressOverlay" Grid.ColumnSpan="2" 
              Background="#DD000000" Visibility="Collapsed">
            <Border Background="#FF1A202C" BorderBrush="#FF2D3748" BorderThickness="1"
                    CornerRadius="12" Width="500" Height="280"
                    HorizontalAlignment="Center" VerticalAlignment="Center">
                <Border.Effect>
                    <DropShadowEffect Color="#FF000000" Direction="270" ShadowDepth="8" BlurRadius="24" Opacity="0.4"/>
                </Border.Effect>
                <Grid Margin="40">
                    <Grid.RowDefinitions>
                        <RowDefinition Height="Auto"/>
                        <RowDefinition Height="Auto"/>
                        <RowDefinition Height="Auto"/>
                        <RowDefinition Height="Auto"/>
                        <RowDefinition Height="Auto"/>
                    </Grid.RowDefinitions>
                    
                    <TextBlock Grid.Row="0" x:Name="ProgressTitle" 
                               Text="Operation in Progress" 
                               Foreground="#FFF7FAFC" FontSize="20" FontWeight="SemiBold"
                               HorizontalAlignment="Center" Margin="0,0,0,24"/>
                    
                    <ProgressBar Grid.Row="1" x:Name="ProgressBar" 
                                 Height="8" Margin="0,0,0,16"
                                 Background="#FF2D3748" Foreground="{StaticResource PrimaryGradient}"
                                 BorderThickness="0"/>
                    
                    <TextBlock Grid.Row="2" x:Name="ProgressStatus" 
                               Text="Processing..." 
                               Foreground="#FFA0AEC0" FontSize="14" TextAlignment="Center"
                               Margin="0,0,0,24"/>
                    
                    <StackPanel Grid.Row="3" Orientation="Horizontal" HorizontalAlignment="Center" Margin="0,0,0,16">
                        <TextBlock Text="⏱️" FontSize="16" Margin="0,0,8,0"/>
                        <TextBlock x:Name="ProgressTimer" Text="00:00" Foreground="#FF4299E1" FontSize="14"/>
                    </StackPanel>
                    
                    <Button Grid.Row="4" Content="Cancel Operation" 
                            Command="{Binding CancelOperationCommand}"
                            Background="{StaticResource DangerGradient}" Foreground="White"
                            Padding="24,10" BorderThickness="0"
                            HorizontalAlignment="Center" Style="{StaticResource ModernButtonStyle}"/>
                </Grid>
            </Border>
        </Grid>

            <!-- Domain Discovery View -->
            <Grid Grid.Row="0" Grid.Column="1" x:Name="DomainDiscoveryView" Visibility="{Binding IsDomainDiscoveryVisible, Converter={StaticResource BoolToVisibilityConverter}}" Margin="32">
                <Grid.RowDefinitions>
                    <RowDefinition Height="Auto"/>
                    <RowDefinition Height="*"/>
                </Grid.RowDefinitions>
                
                <!-- Header -->
                <Border Style="{StaticResource ModernCardStyle}" Margin="0,0,0,24">
                    <Grid>
                        <Grid.ColumnDefinitions>
                            <ColumnDefinition Width="*"/>
                            <ColumnDefinition Width="Auto"/>
                        </Grid.ColumnDefinitions>
                        <StackPanel Grid.Column="0">
                            <TextBlock Text="Domain Discovery &amp; DNS Enumeration" Style="{StaticResource PageHeaderStyle}"/>
                            <TextBlock Text="Discover and enumerate domain names, DNS records, and related infrastructure"
                                       Foreground="#FFA0AEC0" FontSize="14" Margin="0,8,0,0"/>
                        </StackPanel>
                        <Button Grid.Column="1" Content="Refresh Data" Style="{StaticResource ModernButtonStyle}" 
                                Background="{StaticResource AccentGradient}" Command="{Binding RefreshDataCommand}" 
                                VerticalAlignment="Bottom"/>
                    </Grid>
                </Border>
                
                <!-- Content -->
                <ScrollViewer Grid.Row="1" VerticalScrollBarVisibility="Auto">
                    <StackPanel>
                        <!-- Domain Discovery Actions -->
                        <Border Style="{StaticResource ModernCardStyle}" Margin="0,0,0,16">
                            <StackPanel>
                                <TextBlock Text="Domain Discovery Tools" Style="{StaticResource SectionHeaderStyle}"/>
                                <TextBlock Text="Run comprehensive domain and DNS enumeration scans"
                                           Foreground="#FFA0AEC0" FontSize="13" Margin="0,0,0,16"/>
                                
                                <WrapPanel>
                                    <Button x:Name="RunDomainScanButton" Style="{StaticResource ModernButtonStyle}"
                                            Background="{StaticResource AccentGradient}"
                                            Margin="0,0,12,12" Padding="20,12"
                                            Command="{Binding RunDomainScanCommand}">
                                        <StackPanel Orientation="Horizontal">
                                            <TextBlock Text="🔍" FontSize="16" Margin="0,0,8,0"/>
                                            <TextBlock Text="Full Domain Scan"/>
                                        </StackPanel>
                                    </Button>
                                    
                                    <Button x:Name="DnsLookupButton" Style="{StaticResource ModernButtonStyle}"
                                            Background="#FF48BB78" Foreground="White"
                                            Margin="0,0,12,12" Padding="20,12"
                                            Command="{Binding DnsLookupCommand}">
                                        <StackPanel Orientation="Horizontal">
                                            <TextBlock Text="🌐" FontSize="16" Margin="0,0,8,0"/>
                                            <TextBlock Text="DNS Lookup"/>
                                        </StackPanel>
                                    </Button>
                                    
                                    <Button x:Name="SubdomainEnumButton" Style="{StaticResource ModernButtonStyle}"
                                            Background="#FF9F7AEA" Foreground="White"
                                            Margin="0,0,12,12" Padding="20,12"
                                            Command="{Binding SubdomainEnumCommand}">
                                        <StackPanel Orientation="Horizontal">
                                            <TextBlock Text="🔗" FontSize="16" Margin="0,0,8,0"/>
                                            <TextBlock Text="Subdomain Enumeration"/>
                                        </StackPanel>
                                    </Button>
                                </WrapPanel>
                            </StackPanel>
                        </Border>
                        
                        <!-- Domain Results -->
                        <Border Style="{StaticResource ModernCardStyle}">
                            <StackPanel>
                                <TextBlock Text="Discovered Domains" Style="{StaticResource SectionHeaderStyle}"/>
                                <DataGrid x:Name="DomainsDataGrid" Style="{StaticResource ModernDataGridStyle}"
                                          Margin="0,16,0,0" Height="300"
                                          behaviors:VirtualizationBehavior.EnableVirtualization="True"
                                          behaviors:VirtualizationBehavior.EnableColumnVirtualization="True"
                                          behaviors:VirtualizationBehavior.EnableRowVirtualization="True">
                                    <DataGrid.Columns>
                                        <DataGridTextColumn Header="Domain Name" Binding="{Binding DomainName}" Width="200"/>
                                        <DataGridTextColumn Header="Type" Binding="{Binding Type}" Width="100"/>
                                        <DataGridTextColumn Header="IP Address" Binding="{Binding IPAddress}" Width="150"/>
                                        <DataGridTextColumn Header="Status" Binding="{Binding Status}" Width="100"/>
                                        <DataGridTextColumn Header="Last Checked" Binding="{Binding LastChecked}" Width="150"/>
                                    </DataGrid.Columns>
                                </DataGrid>
                            </StackPanel>
                        </Border>
                    </StackPanel>
                </ScrollViewer>
            </Grid>

            <!-- File Servers View -->
            <Grid Grid.Row="0" Grid.Column="1" x:Name="FileServersView" Visibility="{Binding IsFileServersVisible, Converter={StaticResource BoolToVisibilityConverter}}" Margin="32">
                <Grid.RowDefinitions>
                    <RowDefinition Height="Auto"/>
                    <RowDefinition Height="*"/>
                </Grid.RowDefinitions>
                
                <!-- Header -->
                <Border Style="{StaticResource ModernCardStyle}" Margin="0,0,0,24">
                    <Grid>
                        <Grid.ColumnDefinitions>
                            <ColumnDefinition Width="*"/>
                            <ColumnDefinition Width="Auto"/>
                        </Grid.ColumnDefinitions>
                        <StackPanel Grid.Column="0">
                            <TextBlock Text="File Servers &amp; Storage Discovery" Style="{StaticResource PageHeaderStyle}"/>
                            <TextBlock Text="Discover and analyze file servers, shares, and storage infrastructure"
                                       Foreground="#FFA0AEC0" FontSize="14" Margin="0,8,0,0"/>
                        </StackPanel>
                        <Button Grid.Column="1" Content="Refresh Data" Style="{StaticResource ModernButtonStyle}" 
                                Background="{StaticResource AccentGradient}" Command="{Binding RefreshDataCommand}" 
                                VerticalAlignment="Bottom"/>
                    </Grid>
                </Border>
                
                <!-- Content -->
                <ScrollViewer Grid.Row="1" VerticalScrollBarVisibility="Auto">
                    <StackPanel>
                        <!-- File Server Discovery Actions -->
                        <Border Style="{StaticResource ModernCardStyle}" Margin="0,0,0,16">
                            <StackPanel>
                                <TextBlock Text="File Server Discovery Tools" Style="{StaticResource SectionHeaderStyle}"/>
                                <TextBlock Text="Scan network for file servers and analyze storage usage"
                                           Foreground="#FFA0AEC0" FontSize="13" Margin="0,0,0,16"/>
                                
                                <WrapPanel>
                                    <Button x:Name="ScanFileServersButton" Style="{StaticResource ModernButtonStyle}"
                                            Background="{StaticResource AccentGradient}"
                                            Margin="0,0,12,12" Padding="20,12"
                                            Command="{Binding ScanFileServersCommand}">
                                        <StackPanel Orientation="Horizontal">
                                            <TextBlock Text="🔍" FontSize="16" Margin="0,0,8,0"/>
                                            <TextBlock Text="Scan File Servers"/>
                                        </StackPanel>
                                    </Button>
                                    
                                    <Button x:Name="AnalyzeSharesButton" Style="{StaticResource ModernButtonStyle}"
                                            Background="#FF48BB78" Foreground="White"
                                            Margin="0,0,12,12" Padding="20,12"
                                            Command="{Binding AnalyzeSharesCommand}">
                                        <StackPanel Orientation="Horizontal">
                                            <TextBlock Text="📊" FontSize="16" Margin="0,0,8,0"/>
                                            <TextBlock Text="Analyze Shares"/>
                                        </StackPanel>
                                    </Button>
                                    
                                    <Button x:Name="StorageReportButton" Style="{StaticResource ModernButtonStyle}"
                                            Background="#FF9F7AEA" Foreground="White"
                                            Margin="0,0,12,12" Padding="20,12"
                                            Command="{Binding StorageReportCommand}">
                                        <StackPanel Orientation="Horizontal">
                                            <TextBlock Text="📈" FontSize="16" Margin="0,0,8,0"/>
                                            <TextBlock Text="Storage Report"/>
                                        </StackPanel>
                                    </Button>
                                </WrapPanel>
                            </StackPanel>
                        </Border>
                        
                        <!-- File Servers Results -->
                        <Border Style="{StaticResource ModernCardStyle}">
                            <StackPanel>
                                <TextBlock Text="Discovered File Servers" Style="{StaticResource SectionHeaderStyle}"/>
                                <DataGrid x:Name="FileServersDataGrid" Style="{StaticResource ModernDataGridStyle}"
                                          Margin="0,16,0,0" Height="350"
                                          behaviors:VirtualizationBehavior.EnableVirtualization="True"
                                          behaviors:VirtualizationBehavior.EnableColumnVirtualization="True"
                                          behaviors:VirtualizationBehavior.EnableRowVirtualization="True">
                                    <DataGrid.Columns>
                                        <DataGridTextColumn Header="Server Name" Binding="{Binding ServerName}" Width="150"/>
                                        <DataGridTextColumn Header="IP Address" Binding="{Binding IPAddress}" Width="120"/>
                                        <DataGridTextColumn Header="Share Count" Binding="{Binding ShareCount}" Width="100"/>
                                        <DataGridTextColumn Header="Total Size" Binding="{Binding TotalSize}" Width="120"/>
                                        <DataGridTextColumn Header="Used Space" Binding="{Binding UsedSpace}" Width="120"/>
                                        <DataGridTextColumn Header="Free Space" Binding="{Binding FreeSpace}" Width="120"/>
                                        <DataGridTextColumn Header="Status" Binding="{Binding Status}" Width="100"/>
                                        <DataGridTextColumn Header="Last Scanned" Binding="{Binding LastScanned}" Width="150"/>
                                    </DataGrid.Columns>
                                </DataGrid>
                            </StackPanel>
                        </Border>
                    </StackPanel>
                </ScrollViewer>
            </Grid>

            <!-- Databases View -->
            <Grid Grid.Row="0" Grid.Column="1" x:Name="DatabasesView" Visibility="{Binding IsDatabasesVisible, Converter={StaticResource BoolToVisibilityConverter}}" Margin="32">
                <Grid.RowDefinitions>
                    <RowDefinition Height="Auto"/>
                    <RowDefinition Height="*"/>
                </Grid.RowDefinitions>
                
                <!-- Header -->
                <Border Style="{StaticResource ModernCardStyle}" Margin="0,0,0,24">
                    <Grid>
                        <Grid.ColumnDefinitions>
                            <ColumnDefinition Width="*"/>
                            <ColumnDefinition Width="Auto"/>
                        </Grid.ColumnDefinitions>
                        <StackPanel Grid.Column="0">
                            <TextBlock Text="Database Discovery &amp; Analysis" Style="{StaticResource PageHeaderStyle}"/>
                            <TextBlock Text="Discover SQL Server, Oracle, MySQL, and other database systems across your infrastructure"
                                       Foreground="#FFA0AEC0" FontSize="14" Margin="0,8,0,0"/>
                        </StackPanel>
                        <Button Grid.Column="1" Content="Refresh Data" Style="{StaticResource ModernButtonStyle}" 
                                Background="{StaticResource AccentGradient}" Command="{Binding RefreshDataCommand}" 
                                VerticalAlignment="Bottom"/>
                    </Grid>
                </Border>
                
                <!-- Content -->
                <ScrollViewer Grid.Row="1" VerticalScrollBarVisibility="Auto">
                    <StackPanel>
                        <!-- Database Discovery Actions -->
                        <Border Style="{StaticResource ModernCardStyle}" Margin="0,0,0,16">
                            <StackPanel>
                                <TextBlock Text="Database Discovery Tools" Style="{StaticResource SectionHeaderStyle}"/>
                                <TextBlock Text="Scan network for database servers and analyze database configurations"
                                           Foreground="#FFA0AEC0" FontSize="13" Margin="0,0,0,16"/>
                                
                                <WrapPanel>
                                    <Button x:Name="ScanDatabasesButton" Style="{StaticResource ModernButtonStyle}"
                                            Background="{StaticResource AccentGradient}"
                                            Margin="0,0,12,12" Padding="20,12"
                                            Command="{Binding ScanDatabasesCommand}">
                                        <StackPanel Orientation="Horizontal">
                                            <TextBlock Text="🔍" FontSize="16" Margin="0,0,8,0"/>
                                            <TextBlock Text="Scan Database Servers"/>
                                        </StackPanel>
                                    </Button>
                                    
                                    <Button x:Name="AnalyzeSQLButton" Style="{StaticResource ModernButtonStyle}"
                                            Background="#FF48BB78" Foreground="White"
                                            Margin="0,0,12,12" Padding="20,12"
                                            Command="{Binding AnalyzeSQLCommand}">
                                        <StackPanel Orientation="Horizontal">
                                            <TextBlock Text="🗃️" FontSize="16" Margin="0,0,8,0"/>
                                            <TextBlock Text="Analyze SQL Servers"/>
                                        </StackPanel>
                                    </Button>
                                    
                                    <Button x:Name="DatabaseReportButton" Style="{StaticResource ModernButtonStyle}"
                                            Background="#FF9F7AEA" Foreground="White"
                                            Margin="0,0,12,12" Padding="20,12"
                                            Command="{Binding DatabaseReportCommand}">
                                        <StackPanel Orientation="Horizontal">
                                            <TextBlock Text="📊" FontSize="16" Margin="0,0,8,0"/>
                                            <TextBlock Text="Database Report"/>
                                        </StackPanel>
                                    </Button>
                                    
                                    <Button x:Name="CheckDatabaseVersionsButton" Style="{StaticResource ModernButtonStyle}"
                                            Background="#FFE53E3E" Foreground="White"
                                            Margin="0,0,12,12" Padding="20,12"
                                            Command="{Binding CheckDatabaseVersionsCommand}">
                                        <StackPanel Orientation="Horizontal">
                                            <TextBlock Text="⚠️" FontSize="16" Margin="0,0,8,0"/>
                                            <TextBlock Text="Check Versions"/>
                                        </StackPanel>
                                    </Button>
                                </WrapPanel>
                            </StackPanel>
                        </Border>
                        
                        <!-- Database Results -->
                        <Border Style="{StaticResource ModernCardStyle}">
                            <StackPanel>
                                <TextBlock Text="Discovered Database Servers" Style="{StaticResource SectionHeaderStyle}"/>
                                <DataGrid x:Name="DatabasesDataGrid" Style="{StaticResource ModernDataGridStyle}"
                                          Margin="0,16,0,0" Height="350"
                                          behaviors:VirtualizationBehavior.EnableVirtualization="True"
                                          behaviors:VirtualizationBehavior.EnableColumnVirtualization="True"
                                          behaviors:VirtualizationBehavior.EnableRowVirtualization="True">
                                    <DataGrid.Columns>
                                        <DataGridTextColumn Header="Server Name" Binding="{Binding ServerName}" Width="150"/>
                                        <DataGridTextColumn Header="IP Address" Binding="{Binding IPAddress}" Width="120"/>
                                        <DataGridTextColumn Header="Database Type" Binding="{Binding DatabaseType}" Width="100"/>
                                        <DataGridTextColumn Header="Version" Binding="{Binding Version}" Width="120"/>
                                        <DataGridTextColumn Header="Instance Name" Binding="{Binding InstanceName}" Width="120"/>
                                        <DataGridTextColumn Header="Database Count" Binding="{Binding DatabaseCount}" Width="100"/>
                                        <DataGridTextColumn Header="Total Size" Binding="{Binding TotalSize}" Width="120"/>
                                        <DataGridTextColumn Header="Status" Binding="{Binding Status}" Width="100"/>
                                        <DataGridTextColumn Header="Last Scanned" Binding="{Binding LastScanned}" Width="150"/>
                                    </DataGrid.Columns>
                                </DataGrid>
                            </StackPanel>
                        </Border>
                    </StackPanel>
                </ScrollViewer>
            </Grid>

            <!-- Security View -->
            <Grid Grid.Row="0" Grid.Column="1" x:Name="SecurityView" Visibility="{Binding IsSecurityVisible, Converter={StaticResource BoolToVisibilityConverter}}" Margin="32">
                <Grid.RowDefinitions>
                    <RowDefinition Height="Auto"/>
                    <RowDefinition Height="*"/>
                </Grid.RowDefinitions>
                
                <!-- Header -->
                <Border Style="{StaticResource ModernCardStyle}" Margin="0,0,0,24">
                    <Grid>
                        <Grid.ColumnDefinitions>
                            <ColumnDefinition Width="*"/>
                            <ColumnDefinition Width="Auto"/>
                        </Grid.ColumnDefinitions>
                        <StackPanel Grid.Column="0">
                            <TextBlock Text="Group Policy &amp; Security Discovery" Style="{StaticResource PageHeaderStyle}"/>
                            <TextBlock Text="Analyze Group Policy settings, security configurations, and compliance posture across your domain"
                                       Foreground="#FFA0AEC0" FontSize="14" Margin="0,8,0,0"/>
                        </StackPanel>
                        <Button Grid.Column="1" Content="Refresh Data" Style="{StaticResource ModernButtonStyle}" 
                                Background="{StaticResource AccentGradient}" Command="{Binding RefreshDataCommand}" 
                                VerticalAlignment="Bottom"/>
                    </Grid>
                </Border>
                
                <!-- Content -->
                <ScrollViewer Grid.Row="1" VerticalScrollBarVisibility="Auto">
                    <StackPanel>
                        <!-- Security Discovery Actions -->
                        <Border Style="{StaticResource ModernCardStyle}" Margin="0,0,0,16">
                            <StackPanel>
                                <TextBlock Text="Security Assessment Tools" Style="{StaticResource SectionHeaderStyle}"/>
                                <TextBlock Text="Analyze Group Policy Objects, security settings, and compliance status"
                                           Foreground="#FFA0AEC0" FontSize="13" Margin="0,0,0,16"/>
                                
                                <WrapPanel>
                                    <Button x:Name="ScanGPOButton" Style="{StaticResource ModernButtonStyle}"
                                            Background="{StaticResource AccentGradient}"
                                            Margin="0,0,12,12" Padding="20,12"
                                            Command="{Binding ScanGPOCommand}">
                                        <StackPanel Orientation="Horizontal">
                                            <TextBlock Text="🔍" FontSize="16" Margin="0,0,8,0"/>
                                            <TextBlock Text="Scan Group Policies"/>
                                        </StackPanel>
                                    </Button>
                                    
                                    <Button x:Name="SecurityAuditButton" Style="{StaticResource ModernButtonStyle}"
                                            Background="#FFE53E3E" Foreground="White"
                                            Margin="0,0,12,12" Padding="20,12"
                                            Command="{Binding SecurityAuditCommand}">
                                        <StackPanel Orientation="Horizontal">
                                            <TextBlock Text="🛡️" FontSize="16" Margin="0,0,8,0"/>
                                            <TextBlock Text="Security Audit"/>
                                        </StackPanel>
                                    </Button>
                                    
                                    <Button x:Name="ComplianceCheckButton" Style="{StaticResource ModernButtonStyle}"
                                            Background="#FF48BB78" Foreground="White"
                                            Margin="0,0,12,12" Padding="20,12"
                                            Command="{Binding ComplianceCheckCommand}">
                                        <StackPanel Orientation="Horizontal">
                                            <TextBlock Text="✅" FontSize="16" Margin="0,0,8,0"/>
                                            <TextBlock Text="Compliance Check"/>
                                        </StackPanel>
                                    </Button>
                                    
                                    <Button x:Name="VulnerabilityAssessmentButton" Style="{StaticResource ModernButtonStyle}"
                                            Background="#FF9F7AEA" Foreground="White"
                                            Margin="0,0,12,12" Padding="20,12"
                                            Command="{Binding VulnerabilityAssessmentCommand}">
                                        <StackPanel Orientation="Horizontal">
                                            <TextBlock Text="⚠️" FontSize="16" Margin="0,0,8,0"/>
                                            <TextBlock Text="Vulnerability Scan"/>
                                        </StackPanel>
                                    </Button>
                                    
                                    <Button x:Name="PasswordPolicyButton" Style="{StaticResource ModernButtonStyle}"
                                            Background="#FFED8936" Foreground="White"
                                            Margin="0,0,12,12" Padding="20,12"
                                            Command="{Binding PasswordPolicyCommand}">
                                        <StackPanel Orientation="Horizontal">
                                            <TextBlock Text="🔐" FontSize="16" Margin="0,0,8,0"/>
                                            <TextBlock Text="Password Policies"/>
                                        </StackPanel>
                                    </Button>
                                    
                                    <Button x:Name="PasswordGeneratorButton" Style="{StaticResource ModernButtonStyle}"
                                            Background="#FF9F7AEA" Foreground="White"
                                            Margin="0,0,12,12" Padding="20,12"
                                            Command="{Binding PasswordGeneratorCommand}">
                                        <StackPanel Orientation="Horizontal">
                                            <TextBlock Text="🎲" FontSize="16" Margin="0,0,8,0"/>
                                            <TextBlock Text="Password Generator"/>
                                        </StackPanel>
                                    </Button>
                                    
                                    <Button x:Name="FirewallAnalysisButton" Style="{StaticResource ModernButtonStyle}"
                                            Background="#FF38B2AC" Foreground="White"
                                            Margin="0,0,12,12" Padding="20,12"
                                            Command="{Binding FirewallAnalysisCommand}">
                                        <StackPanel Orientation="Horizontal">
                                            <TextBlock Text="🔥" FontSize="16" Margin="0,0,8,0"/>
                                            <TextBlock Text="Firewall Analysis"/>
                                        </StackPanel>
                                    </Button>
                                </WrapPanel>
                            </StackPanel>
                        </Border>
                        
                        <!-- Security Results Tabs -->
                        <Border Style="{StaticResource ModernCardStyle}">
                            <StackPanel>
                                <TextBlock Text="Security Assessment Results" Style="{StaticResource SectionHeaderStyle}"/>
                                
                                <!-- Tab Headers -->
                                <StackPanel Orientation="Horizontal" Margin="0,16,0,16">
                                    <Button x:Name="GPOTabButton" Content="Group Policies" Style="{StaticResource ModernButtonStyle}"
                                            Background="{StaticResource AccentGradient}" Margin="0,0,8,0" Padding="16,8"
                                            Command="{Binding SecurityTabCommand}" CommandParameter="GPO"/>
                                    <Button x:Name="SecurityTabButton" Content="Security Issues" Style="{StaticResource ModernButtonStyle}"
                                            Background="#FF4A5568" Margin="0,0,8,0" Padding="16,8"
                                            Command="{Binding SecurityTabCommand}" CommandParameter="Security"/>
                                    <Button x:Name="ComplianceTabButton" Content="Compliance" Style="{StaticResource ModernButtonStyle}"
                                            Background="#FF4A5568" Margin="0,0,8,0" Padding="16,8"
                                            Command="{Binding SecurityTabCommand}" CommandParameter="Compliance"/>
                                    <Button x:Name="VulnerabilitiesTabButton" Content="Vulnerabilities" Style="{StaticResource ModernButtonStyle}"
                                            Background="#FF4A5568" Margin="0,0,8,0" Padding="16,8"
                                            Command="{Binding SecurityTabCommand}" CommandParameter="Vulnerabilities"/>
                                </StackPanel>
                                
                                <!-- GPO Results -->
                                <Grid x:Name="GPOResultsPanel" Visibility="Visible">
                                    <DataGrid x:Name="GPODataGrid" Style="{StaticResource ModernDataGridStyle}"
                                              Height="300"
                                              behaviors:VirtualizationBehavior.EnableVirtualization="True"
                                              behaviors:VirtualizationBehavior.EnableColumnVirtualization="True"
                                              behaviors:VirtualizationBehavior.EnableRowVirtualization="True">
                                        <DataGrid.Columns>
                                            <DataGridTextColumn Header="GPO Name" Binding="{Binding Name}" Width="200"/>
                                            <DataGridTextColumn Header="Domain" Binding="{Binding Domain}" Width="150"/>
                                            <DataGridTextColumn Header="Linked To" Binding="{Binding LinkedTo}" Width="200"/>
                                            <DataGridTextColumn Header="Status" Binding="{Binding Status}" Width="100"/>
                                            <DataGridTextColumn Header="Settings Count" Binding="{Binding SettingsCount}" Width="120"/>
                                            <DataGridTextColumn Header="Risk Level" Binding="{Binding RiskLevel}" Width="100"/>
                                            <DataGridTextColumn Header="Last Modified" Binding="{Binding LastModified}" Width="150"/>
                                        </DataGrid.Columns>
                                    </DataGrid>
                                </Grid>
                                
                                <!-- Security Issues Results -->
                                <Grid x:Name="SecurityResultsPanel" Visibility="Collapsed">
                                    <DataGrid x:Name="SecurityIssuesDataGrid" Style="{StaticResource ModernDataGridStyle}"
                                              Height="300"
                                              behaviors:VirtualizationBehavior.EnableVirtualization="True"
                                              behaviors:VirtualizationBehavior.EnableColumnVirtualization="True"
                                              behaviors:VirtualizationBehavior.EnableRowVirtualization="True">
                                        <DataGrid.Columns>
                                            <DataGridTextColumn Header="Issue Type" Binding="{Binding IssueType}" Width="150"/>
                                            <DataGridTextColumn Header="Severity" Binding="{Binding Severity}" Width="100"/>
                                            <DataGridTextColumn Header="Description" Binding="{Binding Description}" Width="300"/>
                                            <DataGridTextColumn Header="Affected System" Binding="{Binding AffectedSystem}" Width="200"/>
                                            <DataGridTextColumn Header="Recommendation" Binding="{Binding Recommendation}" Width="250"/>
                                            <DataGridTextColumn Header="Status" Binding="{Binding Status}" Width="100"/>
                                        </DataGrid.Columns>
                                    </DataGrid>
                                </Grid>
                                
                                <!-- Compliance Results -->
                                <Grid x:Name="ComplianceResultsPanel" Visibility="Collapsed">
                                    <DataGrid x:Name="ComplianceDataGrid" Style="{StaticResource ModernDataGridStyle}"
                                              Height="300"
                                              behaviors:VirtualizationBehavior.EnableVirtualization="True"
                                              behaviors:VirtualizationBehavior.EnableColumnVirtualization="True"
                                              behaviors:VirtualizationBehavior.EnableRowVirtualization="True">
                                        <DataGrid.Columns>
                                            <DataGridTextColumn Header="Control ID" Binding="{Binding ControlId}" Width="100"/>
                                            <DataGridTextColumn Header="Control Name" Binding="{Binding ControlName}" Width="200"/>
                                            <DataGridTextColumn Header="Framework" Binding="{Binding Framework}" Width="120"/>
                                            <DataGridTextColumn Header="Status" Binding="{Binding Status}" Width="100"/>
                                            <DataGridTextColumn Header="Score" Binding="{Binding Score}" Width="80"/>
                                            <DataGridTextColumn Header="Evidence" Binding="{Binding Evidence}" Width="200"/>
                                            <DataGridTextColumn Header="Gap Analysis" Binding="{Binding GapAnalysis}" Width="250"/>
                                        </DataGrid.Columns>
                                    </DataGrid>
                                </Grid>
                                
                                <!-- Vulnerabilities Results -->
                                <Grid x:Name="VulnerabilitiesResultsPanel" Visibility="Collapsed">
                                    <DataGrid x:Name="VulnerabilitiesDataGrid" Style="{StaticResource ModernDataGridStyle}"
                                              Height="300"
                                              behaviors:VirtualizationBehavior.EnableVirtualization="True"
                                              behaviors:VirtualizationBehavior.EnableColumnVirtualization="True"
                                              behaviors:VirtualizationBehavior.EnableRowVirtualization="True">
                                        <DataGrid.Columns>
                                            <DataGridTextColumn Header="CVE ID" Binding="{Binding CveId}" Width="120"/>
                                            <DataGridTextColumn Header="Title" Binding="{Binding Title}" Width="250"/>
                                            <DataGridTextColumn Header="CVSS Score" Binding="{Binding CvssScore}" Width="100"/>
                                            <DataGridTextColumn Header="Severity" Binding="{Binding Severity}" Width="100"/>
                                            <DataGridTextColumn Header="Affected Systems" Binding="{Binding AffectedSystems}" Width="200"/>
                                            <DataGridTextColumn Header="Patch Available" Binding="{Binding PatchAvailable}" Width="120"/>
                                            <DataGridTextColumn Header="Exploit Available" Binding="{Binding ExploitAvailable}" Width="120"/>
                                        </DataGrid.Columns>
                                    </DataGrid>
                                </Grid>
                            </StackPanel>
                        </Border>
                    </StackPanel>
                </ScrollViewer>
            </Grid>
            
            <!-- Notification Area -->
            <Border Grid.Row="1" Background="#FF2D3748" BorderBrush="#FF4A5568" BorderThickness="0,1,0,0" Height="24"
                    Visibility="{Binding HasNotification, Converter={StaticResource BoolToVisibilityConverter}}">
                <StackPanel Orientation="Horizontal" HorizontalAlignment="Center" VerticalAlignment="Center">
                    <TextBlock Text="ℹ️" FontSize="12" Margin="0,0,8,0"/>
                    <TextBlock Text="{Binding NotificationMessage}" Foreground="#FFE2E8F0" FontSize="11" FontWeight="Medium"/>
                </StackPanel>
            </Border>
            
            <!-- Status Bar -->
            <Border Grid.Row="2" Background="#FF1A202C" BorderBrush="#FF2D3748" BorderThickness="0,1,0,0" Height="28">
                <Grid Margin="16,0">
                    <Grid.ColumnDefinitions>
                        <ColumnDefinition Width="Auto"/>
                        <ColumnDefinition Width="*"/>
                        <ColumnDefinition Width="Auto"/>
                        <ColumnDefinition Width="Auto"/>
                        <ColumnDefinition Width="Auto"/>
                    </Grid.ColumnDefinitions>
                    
                    <!-- Status Text -->
                    <StackPanel Grid.Column="0" Orientation="Horizontal" VerticalAlignment="Center">
                        <Ellipse x:Name="StatusIndicator" Width="8" Height="8" Fill="#FF38F9D7" Margin="0,0,8,0"/>
                        <TextBlock x:Name="StatusText" Text="{Binding StatusMessage}" Foreground="#FFA0AEC0" FontSize="12" VerticalAlignment="Center"/>
                    </StackPanel>
                    
                    <!-- Progress Indicator -->
                    <ProgressBar x:Name="StatusProgressBar" Grid.Column="1" Height="3" Margin="16,0" Value="{Binding OverallProgress}" 
                                Background="Transparent" Foreground="#FF4299E1" 
                                Visibility="Collapsed" IsIndeterminate="True"/>
                    
                    <!-- Company Info -->
                    <TextBlock x:Name="StatusCompanyInfo" Grid.Column="2" Text="" Foreground="#FF718096" 
                              FontSize="11" VerticalAlignment="Center" Margin="0,0,16,0"/>
                    
                    <!-- Active Connections -->
                    <StackPanel Grid.Column="3" Orientation="Horizontal" VerticalAlignment="Center" Margin="0,0,16,0">
                        <TextBlock Text="🔗" FontSize="10" Margin="0,0,4,0" VerticalAlignment="Center"/>
                        <TextBlock x:Name="StatusConnections" Text="0 active" Foreground="#FF718096" FontSize="11" VerticalAlignment="Center"/>
                    </StackPanel>
                    
                    <!-- Time Display -->
                    <TextBlock x:Name="StatusTime" Grid.Column="4" Text="" Foreground="#FF718096" 
                              FontSize="11" VerticalAlignment="Center"/>
                </Grid>
            </Border>
            
            <!-- Command Palette Overlay -->
            <Grid x:Name="CommandPaletteOverlay" 
                  Background="#80000000" 
                  Visibility="{Binding IsCommandPaletteVisible, Converter={StaticResource BoolToVisibilityConverter}}"
                  MouseDown="CommandPaletteOverlay_MouseDown">
                <controls:CommandPalette x:Name="CommandPaletteControl"
                                       DataContext="{Binding CommandPaletteViewModel}"
                                       MaxWidth="600"
                                       MaxHeight="400"
                                       HorizontalAlignment="Center"
                                       VerticalAlignment="Top"
                                       Margin="0,100,0,0"/>
            </Grid>
    </Grid>
</Window><|MERGE_RESOLUTION|>--- conflicted
+++ resolved
@@ -762,19 +762,6 @@
                                 <Setter Property="ContentTemplate">
                                     <Setter.Value>
                                         <DataTemplate>
-<<<<<<< HEAD
-                                            <ContentControl Content="{Binding}"/>
-                                        </DataTemplate>
-                                    </Setter.Value>
-                                </Setter>
-                            </DataTrigger>
-                            <!-- Computers Template -->
-                            <DataTrigger Binding="{Binding TabTitle}" Value="Computers">
-                                <Setter Property="ContentTemplate">
-                                    <Setter.Value>
-                                        <DataTemplate>
-                                            <views:ComputersView DataContext="{Binding}"/>
-=======
                                             <ScrollViewer VerticalScrollBarVisibility="Auto">
                                                 <Grid Margin="32">
                                                     <Grid.RowDefinitions>
@@ -782,11 +769,10 @@
                                                         <RowDefinition Height="Auto"/>
                                                     </Grid.RowDefinitions>
                                                     <TextBlock Grid.Row="0" Text="Infrastructure" Style="{StaticResource HeaderTextStyle}"/>
-                                                    <TextBlock Grid.Row="1" Text="Infrastructure content will be loaded here..."
+                                                    <TextBlock Grid.Row="1" Text="Infrastructure content will be loaded here..." 
                                                               Foreground="#FFA0AEC0" FontSize="16" Margin="0,16"/>
                                                 </Grid>
                                             </ScrollViewer>
->>>>>>> 91155f03
                                         </DataTemplate>
                                     </Setter.Value>
                                 </Setter>
